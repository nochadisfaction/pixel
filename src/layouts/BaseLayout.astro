---
import '@unocss/reset/tailwind.css'
import '@/styles/main.css'
import '@/styles/pixelated-theme.css'
import '@/styles/prose.css'
import '@/styles/markdown.css'
import '@/styles/page.css'
import '@/styles/mobile-fixes.css'
import '@/styles/mobile-layout-fixes.css'
import '@/styles/mobile-background-fixes.css'
import '@/styles/mobile-utilities.css'

// KaTeX CSS is now imported via global.css to avoid build issues

import Head from '@/components/base/Head.astro'
import Background from '@/components/backgrounds/Background.astro'
import Link from '@/components/base/Link.astro'
import MainNav from '@/components/base/MainNav.astro'
import Footer from '@/components/base/Footer.astro'
import ToTopButton from '@/components/widgets/ToTopButton.astro'
import Backdrop from '@/components/base/Backdrop.astro'
import ToastProvider from '@/components/ui/ToastProvider.tsx'
import LiveRegionSystem from '@/components/accessibility/LiveRegionSystem.astro'

import SentryInit from "@/components/SentryInit"

import { SITE, UI, FEATURES } from '@/config'
import { getUrl } from '@/utils/common'

import type { BgType } from '@/types'

// Get the CSP nonce from Astro.locals (set by middleware)
const cspNonce = (Astro.locals as any).cspNonce || '';

// Get Sentry DSN from environment variables
const sentryDsn = (import.meta.env['PUBLIC_SENTRY_DSN'] as string) || '';

interface Props {
  title?: string
  description?: string
  ogImage?: string | boolean
  bgType?: BgType | false
  pubDate?: string
  lastModDate?: string
  showNavBar?: boolean
  showFooter?: boolean
  usePlumAnimation?: boolean
  useThemeParticles?: boolean
  centered?: boolean
  containerClass?: string
  contentClass?: string
  transitionMode?: 'default' | 'fade' | 'slide' | 'slide-up' | 'slide-down' | 'zoom'
  optimizeImages?: boolean
  isLoginPage?: boolean
}

const {
  title = 'Pixelated Empathy',
  description = 'Pixelated Empathy - Secure AI Therapy Platform',
  showNavBar = true,
  showFooter = true,
  usePlumAnimation = false,
  useThemeParticles = true,
  centered = true,
  containerClass = 'mx-auto w-full',
  contentClass = 'pt-16 pb-2 px-4 flex-grow',
  bgType = 'plum',
  transitionMode = 'slide',
  ogImage,
  pubDate,
  lastModDate,
  optimizeImages = true,
  isLoginPage = false
} = Astro.props

let style: Record<string, string> = {}

const { slideEnterAnim } = FEATURES
const enableSlideEnterAnim = Array.isArray(slideEnterAnim) && slideEnterAnim[0]
if (enableSlideEnterAnim)
  style['--enter-step'] = `${slideEnterAnim[1].enterStep}ms`

const {
  externalLink: { newTab, cursorType },
} = UI
const hasCustomCursor =
  newTab && cursorType.length > 0 && cursorType !== 'pointer'
if (hasCustomCursor) style['--external-link-cursor'] = cursorType

// Determine if this is a login redirect from the dashboard
const isLoginRedirect = Astro.url.searchParams.has('redirect') &&
  Astro.url.searchParams.get('redirect')?.includes('/dashboard');

// Detect if this is an auth page
const isAuthPage = isLoginPage ||
  Astro.url.pathname.match(/\/(login|register|signin|signup|reset-password)/) !== null;
---

<!doctype html>
<html lang={SITE.lang} class="dark">
  <head>
    <!-- CSP is now set via server headers -->

    <!-- Google tag (gtag.js) -->
    <script async src="https://www.googletagmanager.com/gtag/js?id=G-7ZF7M7306J"></script>
    <script async src="/js/ga-init.js" is:inline></script>

    <!-- Sentry Error Monitoring - Enabled for client-side error monitoring -->
    <script src="https://js.sentry-cdn.com/ef4ca2c0d2530a95efb0ef55c168b661.min.js" crossorigin="anonymous"></script>
    <script id="sentry-dsn-script" data-dsn={sentryDsn} src="/js/sentry-inline-dsn.js" is:inline></script>
    <script src="/js/sentry-globals.js" is:inline></script>
    <script src="/js/sentry-init.js" is:inline></script>

    <!-- GoatCounter Analytics -->
    <script data-goatcounter="https://pixelated.goatcounter.com/count" async src="//gc.zgo.at/count.js"></script>

<<<<<<< HEAD
=======
    <!-- Feature Detection and Polyfill Loader (load early to avoid dependency issues) -->
    <!-- Removed duplicate feature-detector.js inclusion -->

>>>>>>> c0cd7c46
    <!-- Load CSS and JS directly instead of preloading -->
    <script src="/js/force-dark-mode.js" nonce={cspNonce} is:inline></script>
    <link rel="stylesheet" href="/css/layout-fixes.css">
    <link rel="stylesheet" href="/css/font-fix.css">

    <!-- Properly preload fonts -->
    <link rel="preload" href="/fonts/inter-regular.woff2" as="font" type="font/woff2" crossorigin fetchpriority="high">
    <link rel="preload" href="/fonts/inter-bold.woff2" as="font" type="font/woff2" crossorigin fetchpriority="high">

    <Head
      title={title ?? undefined}
      description={description ?? undefined}
      ogImage={ogImage ?? undefined}
      pubDate={pubDate ?? undefined}
      lastModDate={lastModDate ?? undefined}
      transitionMode={transitionMode ?? undefined}
    />
    <meta name="viewport" content="width=device-width, initial-scale=1, maximum-scale=1, viewport-fit=cover">
    <link rel="manifest" href="/manifest.webmanifest">

    <!-- Disable source map errors -->
    <script src="/js/suppress-sourcemap-errors.js" is:inline></script>

    <!-- Polyfill strategy: Use feature detection only -->
    <!-- Removed obsolete polyfill-detector.js inclusion -->

    <!-- Auth page optimizations -->
    {isAuthPage && (
      <script src="/js/auth-page-optimizations.js" is:inline></script>
    )}

    <slot name="head" />
  </head>

  <body
    class="relative flex flex-col min-h-screen theme-page
      font-sans theme-text-primary"
    style={Object.keys(style).length !== 0 ? style : undefined}
    data-no-sliding={!enableSlideEnterAnim ? true : undefined}
  >
    <!-- Background -->
    {bgType && <Background type={bgType} />}

    <!-- Theme Particles -->
    {useThemeParticles && (
      <div class="particles-container">
        <div class="particle particle-1"></div>
        <div class="particle particle-2"></div>
        <div class="particle particle-3"></div>
        <div class="particle particle-4"></div>
        <div class="particle particle-5"></div>
      </div>
    )}

    <!-- Toast Notifications Provider -->
    <ToastProvider client:load />

    <!-- Live Region System for Accessibility -->
    <LiveRegionSystem />

    <!-- Main -->
    <Link
      href="#main"
      class="sr-only focus:(not-sr-only fixed start-1 top-1.5 op-20)"
    >
      Skip to content
    </Link>
    {showNavBar && <MainNav />}
    <div class:list={["page-wrapper flex flex-col min-h-screen", {"login-page-wrapper": isLoginPage || isLoginRedirect}]}>
      <main id="main" class="mx-auto w-full px-2 lg:px-4 flex-grow relative z-10">
        <div class={`${contentClass} ${centered ? 'flex justify-center items-center' : ''} max-w-none`}>
          <div class={`${containerClass} max-w-none w-full`}>
            <slot />
            {
              Astro.url.pathname !== getUrl('/') && (
                <footer class="slide-enter animate-delay-1000! prose mx-auto mt-8 print:hidden theme-text-secondary">
                  <slot name="share" />
                </footer>
              )
            }
          </div>
        </div>
      </main>
      {showFooter && <Footer />}
    </div>
    <ToTopButton />

    <!-- Panel Backdrop (on mobile) -->
    <Backdrop />

    <!-- Mobile viewport fixes script -->
    <script src="/js/mobile-viewport-fixes.js" is:inline></script>

    <!-- Progress Bar & Image Zoom -->
    <script src="/js/nprogress-and-zoom.js"></script>

    <!-- Image Optimization -->
    {optimizeImages && (
      <script src="/js/image-optimization.js" is:inline></script>
    )}

    <!-- Plum animation script -->
    {usePlumAnimation && (
      <script src="/js/plum-animation.js" is:inline></script>
      <style>
        #plum-animation {
          z-index: -5;
          position: fixed;
          inset: 0;
          pointer-events: none;
        }

        .plum {
          position: absolute;
          background: radial-gradient(circle at center, rgba(150, 150, 150, 0.8) 0%, rgba(150, 150, 150, 0) 70%);
          width: 100px;
          height: 100px;
          border-radius: 50%;
          opacity: 0.5;
          pointer-events: none;
          animation: plum-float linear infinite;
        }

        @keyframes plum-float {
          0% {
            transform: translateY(0) translateX(0) scale(1);
            opacity: 0.5;
          }
          50% {
            transform: translateY(-50px) translateX(20px) scale(1.2);
            opacity: 0.2;
          }
          100% {
            transform: translateY(-100px) translateX(0) scale(1);
            opacity: 0;
          }
        }
      </style>
    )}

    <!-- Service Worker Registration -->
    <script src="/js/service-worker-registration.js" is:inline></script>

    <!-- Performance Monitoring -->
    <script src="/js/performance-monitor.js" is:inline></script>

    <SentryInit client:load />
  </body>
</html>

<style>
  /* Ensure the page fills the viewport */
  .page-wrapper {
    display: flex;
    flex-direction: column;
    width: 100%;
    max-width: 100vw;
    flex-grow: 1;
    margin-bottom: 0;
    position: relative;
    z-index: 1;
    overflow-x: hidden;
  }

  /* Mobile-specific page wrapper fixes */
  @media (max-width: 768px) {
    .page-wrapper {
      padding: 0;
      margin: 0;
    }

    main {
      padding-left: 0.5rem;
      padding-right: 0.5rem;
    }

    .pt-16 {
      padding-top: 5rem !important;
    }
  }

  /* Special case for login page to prevent unnecessary scrolling */
  .login-page-wrapper {
    height: calc(100vh - var(--header-height, 60px)); /* Adjust based on your header height */
    min-height: auto; /* Override min-height to prevent forcing scroll */
    overflow: auto;
  }

  /* On login pages, keep the footer visible without scrolling when content is short */
  .login-page-wrapper main {
    flex: 1 0 auto;
    display: flex;
    flex-direction: column;
    justify-content: space-between; /* Change from center to space-between */
    min-height: 0; /* Allow shrinking */
  }

  /* Reduce the gap between login content and footer by adjusting flex layout */
  .login-page-wrapper main > div {
    flex: 1;
    display: flex;
    flex-direction: column;
    justify-content: center;
    max-height: calc(100vh - 200px); /* Ensure footer is visible with proper spacing */
  }

  /* Override content padding for login pages to reduce top/bottom spacing */
  .login-page-wrapper .pt-16 {
    padding-top: 2rem !important; /* Reduce from 4rem to 2rem */
  }

  .login-page-wrapper .pb-2 {
    padding-bottom: 1rem !important; /* Increase from 0.5rem to 1rem for balance */
  }

  /* Push footer to bottom when content is short */
  html, body {
    min-height: 100vh;
    display: flex;
    flex-direction: column;
  }
</style><|MERGE_RESOLUTION|>--- conflicted
+++ resolved
@@ -114,12 +114,9 @@
     <!-- GoatCounter Analytics -->
     <script data-goatcounter="https://pixelated.goatcounter.com/count" async src="//gc.zgo.at/count.js"></script>
 
-<<<<<<< HEAD
-=======
     <!-- Feature Detection and Polyfill Loader (load early to avoid dependency issues) -->
     <!-- Removed duplicate feature-detector.js inclusion -->
 
->>>>>>> c0cd7c46
     <!-- Load CSS and JS directly instead of preloading -->
     <script src="/js/force-dark-mode.js" nonce={cspNonce} is:inline></script>
     <link rel="stylesheet" href="/css/layout-fixes.css">
