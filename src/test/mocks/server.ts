--- conflicted
+++ resolved
@@ -3,7 +3,6 @@
  * This file provides basic mocking functionality for tests
  */
 
-<<<<<<< HEAD
 // Simple fallback to prevent import errors in CI
 export const server = {
   listen: () => {
@@ -21,28 +20,4 @@
 }
 
 // Simple handlers export
-export const handlers: unknown[] = []
-=======
-import { vi } from 'vitest';
-
-// Simple mock server implementation
-export const server = {
-  listen: vi.fn(),
-  close: vi.fn(),
-  resetHandlers: vi.fn(),
-  use: vi.fn(),
-};
-
-// Mock fetch globally for tests
-global.fetch = vi.fn(() =>
-  Promise.resolve({
-    ok: true,
-    status: 200,
-    json: () => Promise.resolve({}),
-    text: () => Promise.resolve(''),
-  })
-) as any;
-
-// Export server for use in individual tests if needed
-export * from './handlers'
->>>>>>> 4f411992
+export const handlers: unknown[] = []