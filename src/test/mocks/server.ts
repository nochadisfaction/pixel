--- conflicted
+++ resolved
@@ -3,11 +3,6 @@
  * This file provides basic mocking functionality for tests
  */
 
-<<<<<<< HEAD
-// Simple fallback to prevent import errors in CI
-=======
-// Simple mock server implementation
->>>>>>> ef297c14
 export const server = {
   listen: () => {
     console.log('Mock server listen (fallback)')
