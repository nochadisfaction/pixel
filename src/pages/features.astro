--- conflicted
+++ resolved
@@ -169,22 +169,13 @@
           <p class="text-lg lg:text-xl text-green-200/90 font-medium mb-8 max-w-4xl mx-auto">
             A complete training ecosystem designed by therapists, for therapists. Because learning to heal others shouldn't feel scary.
           </p>
-<<<<<<< HEAD
 
           <div class="flex items-center justify-center gap-4 text-green-300/80 text-sm">
             <span>💛💛💛💛💛</span>
             <span>Used by 200+ therapy programs</span>
             <span class="hidden sm:inline">•</span>
             <span class="hidden sm:inline">Zero real-world consequences</span>
-=======
-          <div class="mt-8">
-            <a
-              href="/gradient-demo"
-              class="inline-flex items-center gap-2 px-6 py-3 bg-white/20 hover:bg-white/30 rounded-lg transition-colors duration-300 font-medium"
-            >
-              🎨 View Background Demo
-            </a>
->>>>>>> 0a140f46
+
           </div>
         </div>
       </div>
@@ -235,7 +226,6 @@
       </div>
     </section>
 
-<<<<<<< HEAD
     <!-- Training Scenarios Section -->
     <section class="relative py-16 z-10">
       <div class="container mx-auto px-4">
@@ -248,19 +238,6 @@
               From everyday challenges to crisis interventions, practice everything you'll encounter in your career.
             </p>
           </div>
-=======
-                  <ul class="space-y-4">
-                    {feature.benefits.map((benefit) => (
-                      <li class="flex items-start gap-3">
-                        <span class="text-lime-500 flex-shrink-0 mt-0.5">
-                          ✅
-                        </span>
-                        <span>{benefit}</span>
-                      </li>
-                    ))}
-                  </ul>
-                </div>
->>>>>>> 0a140f46
 
           <div class="grid grid-cols-1 md:grid-cols-2 lg:grid-cols-4 gap-6 mb-16">
             {trainingScenarios.map((scenario) => (
