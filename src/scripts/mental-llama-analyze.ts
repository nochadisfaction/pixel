#!/usr/bin/env ts-node
/**
 * MentalLLaMA Analysis Demo
 *
 * This script demonstrates how to use the MentalLLaMA integration
 * to analyze text for mental health indicators and provide
 * interpretable explanations.
 *
 * Usage:
 *   ts-node mental-llama-analyze.ts --text "Sample text to analyze" --output-path ./results.json
 */

import { program } from 'commander'
import { promises as fs } from 'fs'
<<<<<<< HEAD
import * as path from 'path'; // Changed for esModuleInterop
import { MentalLLaMAFactory } from '../lib/ai/mental-llama'
=======
import path from 'path'
import { createMentalLLaMAFromEnv } from '../lib/ai/mental-llama'

// Define types for CLI options
interface CliOptions {
  text?: string
  file?: string
  crisisText?: boolean
  generalText?: boolean
  outputPath: string
  evaluateExplanation?: boolean
  pythonBridge?: boolean
  expert?: boolean
  imhi?: boolean
  modelPath?: string
  listCategories?: boolean
}

// Define types for IMHI evaluation
interface IMHIEvaluationParams {
  modelPath: string
  outputPath: string
  testDataset: string
  isLlama: boolean
}

interface PythonBridgeWithIMHI {
  runIMHIEvaluation: (params: IMHIEvaluationParams) => Promise<unknown>
}
>>>>>>> 3c0879bc

// Parse command line arguments
program
  .option('-t, --text <text>', 'Text to analyze for mental health indicators')
  .option('-f, --file <path>', 'File containing text to analyze')
  .option(
    '--crisis-text',
    'Use a predefined text sample likely to trigger crisis keyword detection for testing.',
  )
  .option(
    '--general-text',
    'Use a predefined text sample for general mental health assessment testing.',
  )
  .option(
    '-o, --output-path <path>',
    'Output path for results',
    './mental-llama-results.json',
  )
  .option(
    '-e, --evaluate-explanation',
    'Evaluate the quality of the generated explanation',
    false,
  )
  .option(
    '-p, --python-bridge',
    'Use Python bridge for advanced features',
    false,
  )
  .option('--expert', 'Use expert-guided explanations', false)
  .option(
    '--imhi',
    'Run IMHI benchmark evaluation (requires Python bridge)',
    false,
  )
  .option('--model-path <path>', 'Path to model for IMHI evaluation')
  .option(
    '--list-categories',
    'List all supported mental health categories',
    false,
  )
  .parse(process.argv)

const options = program.opts() as CliOptions

async function main() {
  console.log('🧠 MentalLLaMA Analysis')
  console.log('=======================')

  // Create MentalLLaMA adapter for listing categories
  if (options.listCategories) {
    console.log('Supported mental health categories:')
    console.log('- depression: Major depressive disorder')
    console.log('- anxiety: Generalized anxiety disorder')
    console.log('- ptsd: Post-traumatic stress disorder')
    console.log('- suicidality: Suicide risk')
    console.log('- bipolar_disorder: Bipolar disorder')
    console.log('- ocd: Obsessive-compulsive disorder')
    console.log('- eating_disorder: Various eating disorders')
    console.log('- social_anxiety: Social anxiety disorder')
    console.log('- panic_disorder: Panic disorder')
    process.exit(0)
  }

  // Validate arguments
  if (
    !options.text &&
    !options.file &&
    !options.crisisText &&
    !options.generalText
  ) {
    console.error(
      '❌ Error: Either --text, --file, --crisis-text, or --general-text must be provided',
    )
    process.exit(1)
  }

  try {
    // Create MentalLLaMA adapter
    console.log('Creating MentalLLaMA adapter components via factory...')
    // Explicitly get all returned components from the factory for potential use/logging
    const factoryOutput = await createMentalLLaMAFromEnv()
    const { adapter, pythonBridge, modelProvider } = factoryOutput // Get the model provider

    if (!adapter) {
      console.error(
        '❌ Error: Failed to create MentalLLaMA adapter from factory.',
      )
      process.exit(1)
    }
    console.log(`Adapter created.`)
    console.log(
      `  - Crisis Notifier initialized: ${!!factoryOutput.crisisNotifier}`,
    )
    console.log(`  - Task Router initialized: ${!!factoryOutput.taskRouter}`)
    if (modelProvider) {
      console.log(
        `  - ModelProvider initialized: ${modelProvider.getProviderName()}`,
      )
    } else {
      console.log(
        `  - ModelProvider: Not initialized (API key likely missing). LLM features will be stubbed.`,
      )
    }

    // Get text to analyze
    let textToAnalyze: string
    let testType = 'custom'

    if (options.crisisText) {
      textToAnalyze =
        "I feel so hopeless and I just want to kill myself sometimes. It feels like there's no reason to live."
      testType = 'crisis_keyword'
      console.log(
        `Using predefined crisis text for testing: "${textToAnalyze}"`,
      )
    } else if (options.generalText) {
      textToAnalyze =
        "I've been feeling pretty good lately, just a bit tired from work, but overall I'm managing things okay. My sleep has been alright."
      testType = 'general_assessment'
      console.log(
        `Using predefined general text for testing: "${textToAnalyze}"`,
      )
    } else if (options.text) {
      textToAnalyze = options.text
      testType = 'cli_text'
    } else if (options.file) {
      console.log(`Reading text from ${options.file}...`)
      textToAnalyze = await fs.readFile(options.file, 'utf-8')
      testType = 'file_text'
    } else {
      // Should be caught by validation above, but as a safeguard:
      console.error('Error: No text source specified.')
      process.exit(1)
    }

    const routingContextParams = {
      userId: 'cli-test-user-001',
      sessionId: `cli-session-${Date.now()}`,
      sessionType: `test_session_${testType}`,
      ...(options.expert && { explicitTaskHint: 'expert_analysis_request' }),
    }

    console.log('\nUsing Routing Context Parameters:', routingContextParams)

    // Check if we're running IMHI benchmark
    if (options.imhi) {
      if (!pythonBridge) {
        console.error('❌ Error: Python bridge is required for IMHI evaluation')
        process.exit(1)
      }

      if (!options.modelPath) {
        console.error('❌ Error: --model-path is required for IMHI evaluation')
        process.exit(1)
      }

      console.log('Running IMHI benchmark evaluation...')
      const result = await (
        pythonBridge as unknown as PythonBridgeWithIMHI
      ).runIMHIEvaluation({
        modelPath: options.modelPath,
        outputPath: options.outputPath,
        testDataset: 'IMHI',
        isLlama: true,
      })

      console.log('IMHI evaluation complete!')
      console.log(result)
      return
    }

    // Analyze text
    console.log('Analyzing text for mental health indicators...')

    let analysisResult
    const analysisParams = {
      text: textToAnalyze,
      // categories: 'auto_route', // Default in adapter if not specified
      // routingContext: {}, // Add if needed for CLI
      options: {
        modelTier: options.modelTier, // Pass model tier if specified, factory default otherwise
        useExpertGuidance: !!options.expert,
      },
    };

    if (options.expert) {
      console.log('Using expert-guided explanations...');
      // The analyzeMentalHealth method now takes an options object that can include useExpertGuidance
      // However, the dedicated expert guidance method might have different specific parameters in the future.
      // For now, we can call the specific method or rely on the option.
      // Let's keep the specific method call for clarity if it exists with different logic.
      analysisResult = await adapter.analyzeMentalHealthWithExpertGuidance(
<<<<<<< HEAD
        textToAnalyze, // This method might need its params updated too if it diverges
        true,
      );
    } else {
      analysisResult = await adapter.analyzeMentalHealth(analysisParams);
=======
        textToAnalyze,
        true, // fetchExpertGuidance - true by default for this path
        routingContextParams,
      )
    } else {
      analysisResult = await adapter.analyzeMentalHealth(
        textToAnalyze,
        routingContextParams,
      )
>>>>>>> 3c0879bc
    }

    console.log('\n--- Full Analysis Result ---')
    console.log(JSON.stringify(analysisResult, null, 2))
    console.log('--- End Full Analysis Result ---')

    // Simplified console output after full JSON
    console.log('\nSummary:')
    console.log(
      `Mental Health Issue Detected: ${analysisResult.hasMentalHealthIssue ? 'Yes' : 'No'}`,
    )
    console.log(
      `Category: ${analysisResult.mentalHealthCategory.replace('_', ' ')}`,
    )
    console.log(`Confidence: ${(analysisResult.confidence * 100).toFixed(2)}%`)
    console.log(`Is Crisis: ${analysisResult.isCrisis}`)

    if (analysisResult._routingDecision) {
      console.log(`Routing Method: ${analysisResult._routingDecision.method}`)
      console.log(
        `Routing Target: ${analysisResult._routingDecision.targetAnalyzer}`,
      )
      if (analysisResult._routingDecision.insights) {
        console.log(
          `Routing Insights: ${JSON.stringify(analysisResult._routingDecision.insights)}`,
        )
      }
    }

    if (
      options.expert &&
      analysisResult._routingDecision?.insights?.expertGuidanceApplied
    ) {
      // Check the modified field
      console.log(`Explanation Type: Expert-guided (STUB)`)
    }
    console.log(`\nExplanation: ${analysisResult.explanation}`)

    // Enhanced supporting evidence display - now fully implemented with production-grade extraction
    if (
      analysisResult.supportingEvidence &&
      analysisResult.supportingEvidence.length > 0
    ) {
      console.log('\n--- Supporting Evidence ---')
      console.log(
        'Enhanced evidence extraction system identified the following supporting indicators:',
      )
      analysisResult.supportingEvidence.forEach((evidence, i) => {
        console.log(`${i + 1}. "${evidence}"`)
      })

      // Display additional evidence metrics if available through the enhanced system
      if (adapter.getEvidenceMetrics) {
        const evidenceMetrics = adapter.getEvidenceMetrics()
        console.log(`\nEvidence Quality Metrics:`)
        console.log(`  Total extractions: ${evidenceMetrics.totalExtractions}`)
        console.log(
          `  Cache efficiency: ${evidenceMetrics.cacheHits}/${evidenceMetrics.totalExtractions} hits`,
        )
        console.log(
          `  Average processing time: ${Math.round(evidenceMetrics.averageProcessingTime)}ms`,
        )
      }
    } else {
      console.log(
        '\nSupporting Evidence: None identified by the enhanced evidence extraction system',
      )
      console.log(
        'This could indicate insufficient detail in the input text or no clear indicators present.',
      )
    }

    // Show detailed evidence extraction if available
    try {
      if (adapter.extractDetailedEvidence) {
        console.log('\n--- Detailed Evidence Analysis ---')
        const detailedEvidence = await adapter.extractDetailedEvidence(
          textToAnalyze,
          analysisResult.mentalHealthCategory,
          analysisResult,
          routingContextParams,
        )

        console.log(
          `Evidence strength: ${detailedEvidence.processingMetadata.evidenceStrength}`,
        )
        console.log(
          `Total evidence items extracted: ${detailedEvidence.detailedEvidence.summary.totalEvidence}`,
        )
        console.log(
          `High-confidence indicators: ${detailedEvidence.detailedEvidence.summary.highConfidenceCount}`,
        )
        console.log(
          `Risk indicators: ${detailedEvidence.detailedEvidence.summary.riskIndicatorCount}`,
        )
        console.log(
          `Protective factors: ${detailedEvidence.detailedEvidence.summary.supportiveFactorCount}`,
        )

        if (detailedEvidence.detailedEvidence.qualityMetrics) {
          console.log(`\nEvidence Quality Scores:`)
          console.log(
            `  Completeness: ${(detailedEvidence.detailedEvidence.qualityMetrics.completeness * 100).toFixed(1)}%`,
          )
          console.log(
            `  Specificity: ${(detailedEvidence.detailedEvidence.qualityMetrics.specificity * 100).toFixed(1)}%`,
          )
          console.log(
            `  Clinical relevance: ${(detailedEvidence.detailedEvidence.qualityMetrics.clinicalRelevance * 100).toFixed(1)}%`,
          )
        }
      }
    } catch (detailedEvidenceError) {
      console.log(
        'Detailed evidence analysis not available:',
        detailedEvidenceError instanceof Error
          ? detailedEvidenceError.message
          : 'Unknown error',
      )
    }

    // Evaluate explanation quality if requested
    let qualityMetricsResults = null
    if (options.evaluateExplanation) {
      console.log('\nEvaluating explanation quality (STUBBED)...')
      qualityMetricsResults = await adapter.evaluateExplanationQuality(
        analysisResult.explanation,
        textToAnalyze,
      )

      console.log('\nQuality Metrics (STUBBED):')
      console.log(JSON.stringify(qualityMetricsResults, null, 2))

      // Add quality metrics to result object that will be saved
      ;(
        analysisResult as unknown as {
          qualityMetrics?: typeof qualityMetricsResults
        }
      ).qualityMetrics = qualityMetricsResults
    }

    // Save results
    console.log(`\nSaving results to ${options.outputPath}...`)
    const outputDir = path.dirname(options.outputPath)
    await fs.mkdir(outputDir, { recursive: true })
    await fs.writeFile(
      options.outputPath,
      JSON.stringify(analysisResult, null, 2),
    )

    console.log('✅ Analysis complete!')
  } catch (error) {
    console.error('❌ Error analyzing text:', error)
    process.exit(1)
  }
}

main()<|MERGE_RESOLUTION|>--- conflicted
+++ resolved
@@ -12,10 +12,6 @@
 
 import { program } from 'commander'
 import { promises as fs } from 'fs'
-<<<<<<< HEAD
-import * as path from 'path'; // Changed for esModuleInterop
-import { MentalLLaMAFactory } from '../lib/ai/mental-llama'
-=======
 import path from 'path'
 import { createMentalLLaMAFromEnv } from '../lib/ai/mental-llama'
 
@@ -45,7 +41,6 @@
 interface PythonBridgeWithIMHI {
   runIMHIEvaluation: (params: IMHIEvaluationParams) => Promise<unknown>
 }
->>>>>>> 3c0879bc
 
 // Parse command line arguments
 program
@@ -238,13 +233,6 @@
       // For now, we can call the specific method or rely on the option.
       // Let's keep the specific method call for clarity if it exists with different logic.
       analysisResult = await adapter.analyzeMentalHealthWithExpertGuidance(
-<<<<<<< HEAD
-        textToAnalyze, // This method might need its params updated too if it diverges
-        true,
-      );
-    } else {
-      analysisResult = await adapter.analyzeMentalHealth(analysisParams);
-=======
         textToAnalyze,
         true, // fetchExpertGuidance - true by default for this path
         routingContextParams,
@@ -254,7 +242,6 @@
         textToAnalyze,
         routingContextParams,
       )
->>>>>>> 3c0879bc
     }
 
     console.log('\n--- Full Analysis Result ---')
