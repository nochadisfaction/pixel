--- conflicted
+++ resolved
@@ -236,7 +236,7 @@
 
   if (objectiveId) {
     data = sortedHistory.map(evaluation => 
-<<<<<<< HEAD
+
       (evaluation.metrics.objectiveMetrics?.[objectiveId]?.score ?? 0) * 100
     );
     let objectiveName = 'Unknown Objective';
@@ -250,14 +250,7 @@
         .replace(/_/g, ' ')
         .replace(/\b\w/g, l => l.toUpperCase());
     }
-=======
-      evaluation.metrics.objectiveMetrics[objectiveId]?.score ? evaluation.metrics.objectiveMetrics[objectiveId].score * 100 : 0
-    );
-    const firstEval = sortedHistory[0];
-    const objectiveName = firstEval && Object.keys(firstEval.metrics.objectiveMetrics).includes(objectiveId) 
-      ? objectiveId.charAt(0).toUpperCase() + objectiveId.slice(1)
-      : 'Unknown Objective';
->>>>>>> 38df649d
+
     chartTitle = `${objectiveName} Trend`;
   } else {
     data = sortedHistory.map(evaluation => evaluation.metrics.overallScore * 100);
@@ -265,11 +258,6 @@
   }
 
   // Determine trend direction
-<<<<<<< HEAD
-  const trend = data.length >= 2 ? 
-    (data[data.length - 1] || 0) - (data[0] || 0) : 0;
-  
-=======
   let trend = 0;
   if (data.length >= 2) {
     const first = data.find(d => typeof d === 'number');
@@ -279,7 +267,6 @@
     }
   }
 
->>>>>>> 38df649d
   const trendColor = trend > 5 ? '#10b981' : trend < -5 ? '#ef4444' : '#f59e0b';
 
   return (
@@ -317,13 +304,8 @@
   const objectiveIds = Object.keys(beforeMetrics.objectiveMetrics);
   
   const comparisonData = objectiveIds.map(id => {
-<<<<<<< HEAD
-    const before = (beforeMetrics.objectiveMetrics[id]?.score ?? 0) * 100;
-    const after = (afterMetrics.objectiveMetrics[id]?.score ?? 0) * 100;
-=======
     const before = beforeMetrics.objectiveMetrics[id]?.score ? beforeMetrics.objectiveMetrics[id].score * 100 : 0;
     const after = afterMetrics.objectiveMetrics[id]?.score ? afterMetrics.objectiveMetrics[id].score * 100 : 0;
->>>>>>> 38df649d
     const improvement = after - before;
     
     return {
