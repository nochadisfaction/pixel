/**
 * MetaAligner Explainable Alignment Visualization Components
 * Provides React components for visualizing objective evaluation results and alignment metrics
 */

import { LineChart, PieChart } from '@/components/ui/charts';
import { Card } from '@/components/ui/card';
import { Badge } from '@/components/ui/badge';
import { 
  ObjectiveMetrics, 
  AlignmentMetrics, 
  CriteriaMetrics,
  TimestampedEvaluation 
} from '../core/objective-metrics';
import { ObjectiveDefinition } from '../core/objectives';

/**
 * Helper function to map score ranges to valid Badge variants
 */
function getBadgeVariant(score: number): "default" | "secondary" | "destructive" | "outline" {
  if (score >= 0.7) {
    return 'default';
  } // Green equivalent (good score)
  if (score >= 0.4) {
    return 'secondary';
  } // Yellow/warning equivalent (moderate score)
  return 'destructive'; // Red equivalent (poor score)
}

/**
 * Helper function to map trend values to valid Badge variants
 */
function getTrendBadgeVariant(trend: number): "default" | "secondary" | "destructive" | "outline" {
  if (trend > 5) {
    return 'default';
  } // Positive trend (green)
  if (trend < -5) {
    return 'destructive';
  } // Negative trend (red)
  return 'secondary'; // Neutral trend (gray)
}

export interface ObjectiveScoreVisualizationProps {
  objectiveMetrics: Record<string, ObjectiveMetrics>;
  objectives: ObjectiveDefinition[];
  className?: string;
}

export interface CriteriaBreakdownVisualizationProps {
  criteriaMetrics: CriteriaMetrics[];
  objectiveName: string;
  className?: string;
}

export interface AlignmentTrendVisualizationProps {
  evaluationHistory: TimestampedEvaluation[];
  objectiveId?: string; // If specified, shows trend for specific objective
  className?: string;
}

export interface AlignmentComparisonProps {
  beforeMetrics: AlignmentMetrics;
  afterMetrics: AlignmentMetrics;
  className?: string;
}

export interface ObjectiveInfluenceProps {
  objectiveMetrics: Record<string, ObjectiveMetrics>;
  objectives: ObjectiveDefinition[];
  className?: string;
}

<<<<<<< HEAD


=======
>>>>>>> c2e65fda
/**
 * Visualizes objective scores as a horizontal bar chart with color coding
 */
export function ObjectiveScoreVisualization({
  objectiveMetrics,
  objectives,
  className = ''
}: ObjectiveScoreVisualizationProps) {
  const scores = objectives.map(obj => objectiveMetrics[obj.id]?.score || 0);
  
  // Color code based on score: red (0-0.4), yellow (0.4-0.7), green (0.7-1.0)
  const colors = scores.map(score => {
    if (score >= 0.7) {
      return '#10b981';
    } // Green
    if (score >= 0.4) {
      return '#f59e0b';
    } // Yellow/Orange
    return '#ef4444'; // Red
  });

  return (
    <Card className={`p-6 ${className}`}>
      <h3 className="text-lg font-semibold mb-4">Objective Performance</h3>
      <div className="space-y-4">
        {objectives.map((obj, index) => {
          const metrics = objectiveMetrics[obj.id];
          const score = metrics?.score || 0;
          const confidence = metrics?.confidence || 0;
          
          return (
            <div key={obj.id} className="flex items-center justify-between">
              <div className="flex-1">
                <div className="flex items-center justify-between mb-1">
                  <span className="text-sm font-medium">{obj.name}</span>
                  <div className="flex items-center gap-2">
                    <Badge variant={getBadgeVariant(score)}>
                      {(score * 100).toFixed(1)}%
                    </Badge>
                    {confidence < 0.7 && (
                      <Badge variant="outline" className="text-xs">
                        Low Confidence
                      </Badge>
                    )}
                  </div>
                </div>
                <div className="w-full bg-gray-200 rounded-full h-2">
                  <div
                    className="h-2 rounded-full transition-all duration-300"
                    style={{
                      width: `${score * 100}%`,
                      backgroundColor: colors[index]
                    }}
                  />
                </div>
                <p className="text-xs text-gray-500 mt-1">{obj.description}</p>
              </div>
            </div>
          );
        })}
      </div>
    </Card>
  );
}

/**
 * Shows detailed breakdown of criteria scores for a specific objective
 */
export function CriteriaBreakdownVisualization({
  criteriaMetrics,
  objectiveName,
  className = ''
}: CriteriaBreakdownVisualizationProps) {
  const data = criteriaMetrics.map(c => c.score * 100);
  const labels = criteriaMetrics.map(c => c.criterion.replace('_', ' ').replace(/\b\w/g, l => l.toUpperCase()));
  const colors = ['#8b5cf6', '#6366f1', '#ec4899', '#14b8a6', '#f59e0b'];

  return (
    <Card className={`p-6 ${className}`}>
      <h3 className="text-lg font-semibold mb-4">{objectiveName} - Criteria Breakdown</h3>
      <div className="grid grid-cols-1 md:grid-cols-2 gap-6">
        <div className="h-64">
          <PieChart
            data={data}
            labels={labels}
            colors={colors}
          />
        </div>
        <div className="space-y-3">
          {criteriaMetrics.map((criteria, index) => (
            <div key={criteria.criterion} className="flex items-center justify-between">
              <div className="flex items-center gap-2">
                <div
                  className="w-3 h-3 rounded-full"
                  style={{ backgroundColor: colors[index % colors.length] }}
                />
                <span className="text-sm font-medium">
                  {criteria.criterion.replace('_', ' ').replace(/\b\w/g, l => l.toUpperCase())}
                </span>
              </div>
              <div className="flex items-center gap-2">
                <Badge variant={getBadgeVariant(criteria.score)}>
                  {(criteria.score * 100).toFixed(1)}%
                </Badge>
                <span className="text-xs text-gray-500">
                  Weight: {(criteria.weight * 100).toFixed(0)}%
                </span>
              </div>
            </div>
          ))}
        </div>
      </div>
    </Card>
  );
}

/**
 * Shows trend over time for alignment scores
 */
export function AlignmentTrendVisualization({
  evaluationHistory,
  objectiveId,
  className = ''
}: AlignmentTrendVisualizationProps) {
  const sortedHistory = [...evaluationHistory].sort((a, b) => 
    new Date(a.timestamp).getTime() - new Date(b.timestamp).getTime()
  );

  const labels = sortedHistory.map(evaluation => 
    new Date(evaluation.timestamp).toLocaleDateString('en-US', { 
      month: 'short', 
      day: 'numeric' 
    })
  );

  let data: number[];
  let chartTitle: string;

  if (objectiveId) {
    data = sortedHistory.map(evaluation => 

      (evaluation.metrics.objectiveMetrics?.[objectiveId]?.score ?? 0) * 100
    );
    let objectiveName = 'Unknown Objective';
    if (
      sortedHistory.length > 0 &&
      sortedHistory[0]?.metrics.objectiveMetrics &&
      Object.prototype.hasOwnProperty.call(sortedHistory[0].metrics.objectiveMetrics, objectiveId)
    ) {
      // Try to get a more human-readable name if available
      objectiveName = objectiveId
        .replace(/_/g, ' ')
        .replace(/\b\w/g, l => l.toUpperCase());
    }

    chartTitle = `${objectiveName} Trend`;
  } else {
    data = sortedHistory.map(evaluation => evaluation.metrics.overallScore * 100);
    chartTitle = 'Overall Alignment Trend';
  }

  // Determine trend direction
  let trend = 0;
  if (data.length >= 2) {
    const first = data.find(d => typeof d === 'number');
    const last = [...data].reverse().find(d => typeof d === 'number');
    if (first !== undefined && last !== undefined) {
      trend = last - first;
    }
  }

  const trendColor = trend > 5 ? '#10b981' : trend < -5 ? '#ef4444' : '#f59e0b';

  return (
    <Card className={`p-6 ${className}`}>
      <div className="flex items-center justify-between mb-4">
        <h3 className="text-lg font-semibold">{chartTitle}</h3>
        <Badge 
          variant={getTrendBadgeVariant(trend)}
          className="flex items-center gap-1"
        >
          {trend > 0 ? '↗' : trend < 0 ? '↘' : '→'}
          {trend > 0 ? '+' : ''}{trend.toFixed(1)}%
        </Badge>
      </div>
      <div className="h-64">
        <LineChart
          data={data}
          labels={labels}
          label={chartTitle}
          color={trendColor}
        />
      </div>
    </Card>
  );
}

/**
 * Compares before and after alignment metrics
 */
export function AlignmentComparisonVisualization({
  beforeMetrics,
  afterMetrics,
  className = ''
}: AlignmentComparisonProps) {
  const objectiveIds = Object.keys(beforeMetrics.objectiveMetrics);
  
  const comparisonData = objectiveIds.map(id => {
    const before = beforeMetrics.objectiveMetrics[id]?.score ? beforeMetrics.objectiveMetrics[id].score * 100 : 0;
    const after = afterMetrics.objectiveMetrics[id]?.score ? afterMetrics.objectiveMetrics[id].score * 100 : 0;
    const improvement = after - before;
    
    return {
      objective: id.charAt(0).toUpperCase() + id.slice(1),
      before,
      after,
      improvement
    };
  });

  const overallImprovement = (afterMetrics.overallScore - beforeMetrics.overallScore) * 100;

  return (
    <Card className={`p-6 ${className}`}>
      <div className="flex items-center justify-between mb-6">
        <h3 className="text-lg font-semibold">Before vs After Alignment</h3>
        <Badge 
          variant={getTrendBadgeVariant(overallImprovement)}
          className="flex items-center gap-1"
        >
          Overall: {overallImprovement > 0 ? '+' : ''}{overallImprovement.toFixed(1)}%
        </Badge>
      </div>
      
      <div className="space-y-4">
        {comparisonData.map(data => (
          <div key={data.objective} className="border rounded-lg p-4">
            <div className="flex items-center justify-between mb-2">
              <span className="font-medium">{data.objective}</span>
              <Badge 
                variant={getTrendBadgeVariant(data.improvement)}
              >
                {data.improvement > 0 ? '+' : ''}{data.improvement.toFixed(1)}%
              </Badge>
            </div>
            
            <div className="grid grid-cols-2 gap-4">
              <div>
                <div className="text-sm text-gray-500 mb-1">Before</div>
                <div className="w-full bg-gray-200 rounded-full h-2">
                  <div
                    className="h-2 rounded-full bg-gray-400"
                    style={{ width: `${data.before}%` }}
                  />
                </div>
                <div className="text-xs text-right mt-1">{data.before.toFixed(1)}%</div>
              </div>
              
              <div>
                <div className="text-sm text-gray-500 mb-1">After</div>
                <div className="w-full bg-gray-200 rounded-full h-2">
                  <div
                    className="h-2 rounded-full bg-blue-500"
                    style={{ width: `${data.after}%` }}
                  />
                </div>
                <div className="text-xs text-right mt-1">{data.after.toFixed(1)}%</div>
              </div>
            </div>
          </div>
        ))}
      </div>
    </Card>
  );
}

/**
 * Shows objective influence and weighting in the overall score
 */
export function ObjectiveInfluenceVisualization({
  objectiveMetrics,
  objectives,
  className = ''
}: ObjectiveInfluenceProps) {
  const influenceData = objectives.map(obj => {
    const metrics = objectiveMetrics[obj.id];
    const score = metrics?.score || 0;
    const {weight} = obj;
    const contribution = score * weight * 100; // Contribution to overall score
    
    return {
      name: obj.name,
      weight: weight * 100,
      score: score * 100,
      contribution,
      contextualFit: (metrics?.contextualFit || 0) * 100
    };
  });

  const data = influenceData.map(d => d.contribution);
  const labels = influenceData.map(d => d.name);
  const colors = ['#8b5cf6', '#6366f1', '#ec4899', '#14b8a6', '#f59e0b'];

  return (
    <Card className={`p-6 ${className}`}>
      <h3 className="text-lg font-semibold mb-4">Objective Influence on Overall Score</h3>
      
      <div className="grid grid-cols-1 lg:grid-cols-2 gap-6">
        <div className="h-64">
          <PieChart
            data={data}
            labels={labels}
            colors={colors}
          />
        </div>
        
        <div className="space-y-3">
          {influenceData.map((item, index) => (
            <div key={item.name} className="border rounded-lg p-3">
              <div className="flex items-center justify-between mb-2">
                <div className="flex items-center gap-2">
                  <div
                    className="w-3 h-3 rounded-full"
                    style={{ backgroundColor: colors[index % colors.length] }}
                  />
                  <span className="font-medium text-sm">{item.name}</span>
                </div>
                <Badge variant="outline">{item.contribution.toFixed(1)}%</Badge>
              </div>
              
              <div className="grid grid-cols-3 gap-2 text-xs text-gray-600">
                <div>
                  <div>Weight</div>
                  <div className="font-medium">{item.weight.toFixed(0)}%</div>
                </div>
                <div>
                  <div>Score</div>
                  <div className="font-medium">{item.score.toFixed(1)}%</div>
                </div>
                <div>
                  <div>Context Fit</div>
                  <div className="font-medium">{item.contextualFit.toFixed(0)}%</div>
                </div>
              </div>
            </div>
          ))}
        </div>
      </div>
    </Card>
  );
}

/**
 * Utility function to generate explanations for alignment results
 */
export function generateAlignmentExplanation(
  metrics: AlignmentMetrics,
  objectives: ObjectiveDefinition[]
): string {
  const overallScore = metrics.overallScore * 100;
  const bestObjective = Object.entries(metrics.objectiveMetrics)
    .reduce((best, [id, metric]) => 
      metric.score > best.score ? { id, score: metric.score } : best, 
      { id: '', score: 0 }
    );
  
  const worstObjective = Object.entries(metrics.objectiveMetrics)
    .reduce((worst, [id, metric]) => 
      metric.score < worst.score ? { id, score: metric.score } : worst, 
      { id: '', score: 1 }
    );

  const bestObjName = objectives.find(o => o.id === bestObjective.id)?.name || 'Unknown';
  const worstObjName = objectives.find(o => o.id === worstObjective.id)?.name || 'Unknown';

  let explanation = `The response achieved an overall alignment score of ${overallScore.toFixed(1)}%. `;
  
  if (overallScore >= 80) {
    explanation += "This represents excellent alignment with mental health objectives. ";
  } else if (overallScore >= 60) {
    explanation += "This shows good alignment with room for improvement. ";
  } else {
    explanation += "This indicates significant alignment issues that should be addressed. ";
  }

  explanation += `The strongest performance was in ${bestObjName} (${(bestObjective.score * 100).toFixed(1)}%), `;
  explanation += `while ${worstObjName} (${(worstObjective.score * 100).toFixed(1)}%) presents the greatest opportunity for improvement.`;

  if (metrics.balanceScore < 0.7) {
    explanation += " The objectives show some imbalance, suggesting the response may be over-optimizing for certain aspects at the expense of others.";
  }

  return explanation;
}

/**
 * Export all visualization components
 */
export {
  ObjectiveScoreVisualization as ObjectiveScores,
  CriteriaBreakdownVisualization as CriteriaBreakdown,
  AlignmentTrendVisualization as AlignmentTrend,
  AlignmentComparisonVisualization as AlignmentComparison,
  ObjectiveInfluenceVisualization as ObjectiveInfluence
}; <|MERGE_RESOLUTION|>--- conflicted
+++ resolved
@@ -70,11 +70,6 @@
   className?: string;
 }
 
-<<<<<<< HEAD
-
-
-=======
->>>>>>> c2e65fda
 /**
  * Visualizes objective scores as a horizontal bar chart with color coding
  */
