--- conflicted
+++ resolved
@@ -63,7 +63,6 @@
   private memoryCache = new Map<string, CacheEntry>()
   private config: CacheConfig
   private stats: CacheStats
-<<<<<<< HEAD
   private cleanupTimer?: ReturnType<typeof setInterval> | undefined
   private cacheService: { 
     get(key: string): Promise<string | null>
@@ -72,10 +71,6 @@
     keys?(pattern: string): Promise<string[]>
     clearByPrefix?(prefix: string): Promise<void>
   } | null = null
-=======
-  private cleanupTimer?: NodeJS.Timeout | undefined
-  private cacheService: CacheClient | undefined // Redis cache service
->>>>>>> c9a6a649
   private redisAvailable = false
 
   // Public accessors for specialized cache classes
@@ -215,7 +210,6 @@
             },
           }
 
-<<<<<<< HEAD
           if (this.cacheService) {
             await this.cacheService.set(
               redisKey,
@@ -223,13 +217,6 @@
               ttlSeconds,
             )
           }
-=======
-          await this.cacheService?.set(
-            redisKey,
-            JSON.stringify(cacheData), // Ensure value is stringified
-            ttlSeconds,
-          )
->>>>>>> c9a6a649
           logger.debug('Stored in Redis cache', {
             key: redisKey,
             ttl: ttlSeconds,
@@ -684,12 +671,7 @@
   /**
    * Compress data using zlib (Deflate)
    */
-<<<<<<< HEAD
-  private async compressData<T>(_data: T): Promise<T> {
-    // In a real implementation, you would use a compression library
-    // For now, we'll just return the data as-is
-    return _data
-=======
+
   private async compressData<T>(data: T): Promise<string | T> {
     try {
       const stringData = JSON.stringify(data);
@@ -699,7 +681,6 @@
       logger.error('Failed to compress data', { error });
       return data; // Return original data if compression fails
     }
->>>>>>> c9a6a649
   }
 
   /**
@@ -724,15 +705,8 @@
   /**
    * Check if data is compressed by looking for the prefix
    */
-<<<<<<< HEAD
-  private isCompressed<T>(_data: T): boolean {
-    // In a real implementation, you would check for compression markers
-    // For now, we'll assume data is not compressed
-    return false
-=======
   private isCompressed(data: unknown): boolean {
     return typeof data === 'string' && data.startsWith(COMPRESSION_PREFIX);
->>>>>>> c9a6a649
   }
 
   /**
