--- conflicted
+++ resolved
@@ -5,15 +5,11 @@
 import { EmotionSynthesizer, type EnhancedSynthesisOptions, type EmotionProfile, type EmotionTransitionContext } from '../emotions/EmotionSynthesizer';
 import { appLogger as logger } from '../../logging'; // Assuming logger is available
 
-
-<<<<<<< HEAD
 /**
  * Baseline intensity scaling factor for initializing emotional patterns
  * Used to scale down typical emotional pattern intensities to a starting baseline (30% of typical intensity)
  */
 const BASELINE_INTENSITY_SCALE = 0.3 as const;
-=======
->>>>>>> c2e65fda
 
 /**
  * Defines the nuance of emotional expression.
@@ -466,12 +462,8 @@
     prompt += "Consider your previous emotional state and the therapist's last statement when forming your response, allowing for natural emotional shifts or intensifications. ";
     prompt += "Maintain consistency with your established beliefs and history, but allow for emotional evolution within the conversation.\n\n";
 
-<<<<<<< HEAD
     // Incorporate new emotional authenticity fields using updatedStyleConfig
 
-
-=======
->>>>>>> c2e65fda
     if (therapeuticFocus && therapeuticFocus.length > 0) {
       prompt += `The current therapeutic focus areas are: ${therapeuticFocus.join(', ')}.\n\n`;
     }
