import type { PatientProfile } from '../models/patient'
import type { SkillAcquired } from '../types/CognitiveModel'
import { appLogger } from '../../logging'

/**
 * Configuration for intervention rules
 */
interface InterventionRule {
  id: string;
  name: string;
  keywords: string[];
  intervention: string;
  conditions?: {
    checkCoreBeliefs?: boolean;
    checkPresentingIssues?: boolean;
    checkGoals?: boolean;
    beliefStrengthThreshold?: number;
  };
}

interface SkillRule {
  id: string;
  skillName: string;
  keywords: string[];
  conditions?: {
    checkGoals?: boolean;
    checkPresentingIssues?: boolean;
    checkCoreBeliefs?: boolean;
    beliefStrengthThreshold?: number;
  };
  exclusionKeywords?: string[];
}

/**
 * Intervention rules configuration
 */
const INTERVENTION_RULES: InterventionRule[] = [
  {
    id: 'self-worth',
    name: 'Self-Worth Focus',
    keywords: ['worthless', 'failure'],
    intervention: '  - Specific focus on identifying and challenging negative self-talk and core beliefs related to self-worth.\n',
    conditions: {
      checkCoreBeliefs: true,
      beliefStrengthThreshold: 0.5
    }
  },
  {
    id: 'anxiety-management',
    name: 'Anxiety Management',
    keywords: ['anxiety', 'worry'],
    intervention: '- **Relaxation and Mindfulness Techniques:** To manage anxiety symptoms (e.g., deep breathing, grounding exercises).\n',
    conditions: {
      checkPresentingIssues: true
    }
  },
  {
    id: 'trauma-informed',
    name: 'Trauma-Informed Care',
    keywords: ['trauma'],
    intervention: '- **Trauma-Informed Care:** Approaches tailored to addressing past traumatic experiences (if applicable and patient is ready).\n',
    conditions: {
      checkPresentingIssues: true
    }
  }
];

/**
 * Skill development rules configuration
 */
const SKILL_RULES: SkillRule[] = [
  {
    id: 'self-compassion',
    skillName: 'Positive Self-Talk and Self-Compassion Exercises',
    keywords: ['self-esteem', 'self-worth', 'worthless', 'failure', 'not good enough'],
    conditions: {
      checkGoals: true,
      checkCoreBeliefs: true,
      beliefStrengthThreshold: 0.5
    },
    exclusionKeywords: ['positive self-talk', 'self-compassion']
  },
  {
    id: 'communication-skills',
    skillName: 'Assertiveness and Communication Skills',
    keywords: ['social anxiety', 'relationship difficulties'],
    conditions: {
      checkPresentingIssues: true
    },
    exclusionKeywords: ['assertiveness', 'communication skills']
  },
  {
    id: 'anxiety-coping',
    skillName: 'Grounding Techniques and Progressive Muscle Relaxation',
    keywords: ['anxiety', 'worry'],
    conditions: {
      checkPresentingIssues: true
    },
    exclusionKeywords: ['grounding techniques', 'progressive muscle relaxation']
  }
];

/**
 * Service for generating a treatment plan document based on a patient's profile.
 */
export class TreatmentPlanService {
  constructor() {
    appLogger.info('TreatmentPlanService initialized')
  }

  /**
   * Evaluates intervention rules against patient data
   */
  private evaluateInterventionRules(
    presentingIssues: string[],
    coreBeliefs: Array<{ belief: string; strength: number }>
  ): string[] {
    const interventions: string[] = [];

    for (const rule of INTERVENTION_RULES) {
      const { keywords, intervention, conditions } = rule;
      let matched = false;

      // Check core beliefs if specified
      if (conditions?.checkCoreBeliefs) {
        const threshold = conditions.beliefStrengthThreshold || 0.5;
        matched = coreBeliefs.some(belief => 
          belief.strength > threshold && 
          keywords.some(keyword => belief.belief.toLowerCase().includes(keyword))
        );
      }

      // Check presenting issues if specified
      if (conditions?.checkPresentingIssues && !matched) {
        matched = presentingIssues.some(issue =>
          keywords.some(keyword => issue.toLowerCase().includes(keyword))
        );
      }

      if (matched) {
        interventions.push(intervention);
        appLogger.debug(`Intervention rule '${rule.id}' matched`, { rule: rule.name });
      }
    }

    return interventions;
  }

  /**
   * Evaluates skill rules against patient data
   */
  private evaluateSkillRules(
    presentingIssues: string[],
    goalsForTherapy: string[],
    coreBeliefs: Array<{ belief: string; strength: number }>,
    existingSkills: string[]
  ): string[] {
    const skills: string[] = [];

    for (const rule of SKILL_RULES) {
      const { keywords, skillName, conditions, exclusionKeywords } = rule;
      let matched = false;

      // Check if skill already exists (case-insensitive)
      const skillExists = existingSkills.some(skill =>
        exclusionKeywords?.some(exclusion => skill.toLowerCase().includes(exclusion))
      );

      if (skillExists) {
        continue;
      }

      // Check goals if specified
      if (conditions?.checkGoals) {
        matched = goalsForTherapy.some(goal =>
          keywords.some(keyword => goal.toLowerCase().includes(keyword))
        );
      }

      // Check presenting issues if specified
      if (conditions?.checkPresentingIssues && !matched) {
        matched = presentingIssues.some(issue =>
          keywords.some(keyword => issue.toLowerCase().includes(keyword))
        );
      }

      // Check core beliefs if specified
      if (conditions?.checkCoreBeliefs && !matched) {
        const threshold = conditions.beliefStrengthThreshold || 0.5;
        matched = coreBeliefs.some(belief =>
          belief.strength > threshold &&
          keywords.some(keyword => belief.belief.toLowerCase().includes(keyword))
        );
      }

      if (matched) {
        skills.push(skillName);
        appLogger.debug(`Skill rule '${rule.id}' matched`, { skill: skillName });
      }
    }

    return skills;
  }

  /**
   * Generates a treatment plan in Markdown format.
   * @param profile The patient's profile.
   * @returns A string containing the treatment plan in Markdown format.
   */
  public generateTreatmentPlan(profile: PatientProfile): string {
    if (!profile || !profile.cognitiveModel) {
      appLogger.warn(
        'generateTreatmentPlan: Invalid profile or cognitive model missing.',
        { profileId: profile?.id },
      )
      throw new Error('Invalid patient profile or cognitive model missing.')
    }

    const { cognitiveModel } = profile
    const {
      demographicInfo,
      presentingIssues,
      diagnosisInfo,
      coreBeliefs,
      goalsForTherapy,
      therapeuticProgress,
    } = cognitiveModel

    let plan = `# Treatment Plan for ${cognitiveModel.name || 'Patient ' + profile.id}\n\n`

    // Patient Information
    plan += `## Patient Information\n`
    plan += `- **ID:** ${profile.id}\n`
    if (cognitiveModel.name) {
      plan += `- **Name:** ${cognitiveModel.name}\n`
    }
    plan += `- **Age:** ${demographicInfo.age}\n`
    plan += `- **Gender:** ${demographicInfo.gender}\n`
    if (demographicInfo.occupation) {
      plan += `- **Occupation:** ${demographicInfo.occupation}\n\n`
    }

    // Presenting Issues
    if (presentingIssues && presentingIssues.length > 0) {
      plan += `## Presenting Issues\n`
      presentingIssues.forEach((issue) => {
        plan += `- ${issue}\n`
      })
      plan += `\n`
    }

    // Diagnosis
    plan += `## Diagnosis Information\n`
    plan += `- **Primary Diagnosis:** ${diagnosisInfo.primaryDiagnosis}\n`
    if (
      diagnosisInfo.secondaryDiagnoses &&
      diagnosisInfo.secondaryDiagnoses.length > 0
    ) {
      plan += `- **Secondary Diagnoses:** ${diagnosisInfo.secondaryDiagnoses.join(', ')}\n`
    }
    plan += `- **Severity:** ${diagnosisInfo.severity}\n`
    plan += `- **Duration of Symptoms:** ${diagnosisInfo.durationOfSymptoms}\n\n`

    // Core Beliefs to Address
    if (coreBeliefs && coreBeliefs.length > 0) {
      plan += `## Key Areas of Focus (Core Beliefs)\n`
      coreBeliefs
        .filter((b) => b.strength > 0.5) // Example: Focus on beliefs with strength > 0.5
        .forEach((belief) => {
          plan += `- **${belief.belief}** (Strength: ${belief.strength.toFixed(2)})\n`
        })
      plan += `\n`
    }

    // Therapeutic Goals
    if (goalsForTherapy && goalsForTherapy.length > 0) {
      plan += `## Therapeutic Goals\n`
      goalsForTherapy.forEach((goal) => {
        plan += `- ${goal}\n`
      })
      plan += `\n`
    }

<<<<<<< HEAD
    // Proposed Interventions (Generic for now)
    plan += `## Proposed Interventions\n`
    plan += `- **Cognitive Behavioral Therapy (CBT):** Techniques such as cognitive restructuring, behavioral activation.\n`
    if (
      coreBeliefs.some(
        (b) =>
          b.belief.toLowerCase().includes('worthless') ||
          b.belief.toLowerCase().includes('failure'),
      )
    ) {
      plan += `  - Specific focus on identifying and challenging negative self-talk and core beliefs related to self-worth.\n`
    }
    if (
      presentingIssues.some(
        (p) =>
          p.toLowerCase().includes('anxiety') ||
          p.toLowerCase().includes('worry'),
      )
    ) {
      plan += `- **Relaxation and Mindfulness Techniques:** To manage anxiety symptoms (e.g., deep breathing, grounding exercises).\n`
    }
    if (presentingIssues.some((p) => p.toLowerCase().includes('trauma'))) {
      plan += `- **Trauma-Informed Care:** Approaches tailored to addressing past traumatic experiences (if applicable and patient is ready).\n`
    }
    plan += `- **Psychoeducation:** Understanding symptoms, diagnosis, and treatment rationale.\n`
    plan += `- **Skill-Building:** Focusing on developing coping mechanisms and emotional regulation skills.\n\n`

    // Key Skills to Develop
    plan += `## Key Skills to Develop/Strengthen\n`
    const skillsToDevelop: string[] = []
    if (
      therapeuticProgress &&
      therapeuticProgress.skillsAcquired &&
      therapeuticProgress.skillsAcquired.length > 0
    ) {
=======
    // Proposed Interventions - Using rule-based system
    plan += `## Proposed Interventions\n`;
    plan += `- **Cognitive Behavioral Therapy (CBT):** Techniques such as cognitive restructuring, behavioral activation.\n`;
    
    // Apply intervention rules
    const tailoredInterventions = this.evaluateInterventionRules(presentingIssues, coreBeliefs);
    tailoredInterventions.forEach(intervention => {
      plan += intervention;
    });

    plan += `- **Psychoeducation:** Understanding symptoms, diagnosis, and treatment rationale.\n`;
    plan += `- **Skill-Building:** Focusing on developing coping mechanisms and emotional regulation skills.\n\n`;

    // Key Skills to Develop - Using rule-based system
    plan += `## Key Skills to Develop/Strengthen\n`;
    const skillsToDevelop: string[] = [];
    
    // Add existing skills from therapeutic progress
    if (therapeuticProgress?.skillsAcquired?.length > 0) {
>>>>>>> 695aec29
      therapeuticProgress.skillsAcquired.forEach((skill: SkillAcquired) => {
        skillsToDevelop.push(
          `${skill.skillName} (Current Proficiency: ${(skill.proficiency * 100).toFixed(0)}%)`,
        )
      })
    }
<<<<<<< HEAD
    // Add potential future skills based on goals/issues
    const hasLowSelfEsteemGoal = goalsForTherapy.some(
      (g) =>
        g.toLowerCase().includes('self-esteem') ||
        g.toLowerCase().includes('self-worth'),
    )
    const hasLowSelfEsteemBelief = coreBeliefs.some(
      (b) =>
        b.strength > 0.5 &&
        (b.belief.toLowerCase().includes('worthless') ||
          b.belief.toLowerCase().includes('failure') ||
          b.belief.toLowerCase().includes('not good enough')),
    )

    if (
      (hasLowSelfEsteemGoal || hasLowSelfEsteemBelief) &&
      !skillsToDevelop.some(
        (s) =>
          s.toLowerCase().includes('positive self-talk') ||
          s.toLowerCase().includes('self-compassion'),
      )
    ) {
      skillsToDevelop.push('Positive Self-Talk and Self-Compassion Exercises')
    }
    if (
      presentingIssues.some(
        (p) =>
          p.toLowerCase().includes('social anxiety') ||
          p.toLowerCase().includes('relationship difficulties'),
      ) &&
      !skillsToDevelop.some(
        (s) =>
          s.toLowerCase().includes('assertiveness') ||
          s.toLowerCase().includes('communication skills'),
      )
    ) {
      skillsToDevelop.push('Assertiveness and Communication Skills')
    }
    if (
      presentingIssues.some(
        (p) =>
          p.toLowerCase().includes('anxiety') ||
          p.toLowerCase().includes('worry'),
      ) &&
      !skillsToDevelop.some(
        (s) =>
          s.toLowerCase().includes('grounding techniques') ||
          s.toLowerCase().includes('progressive muscle relaxation'),
      )
    ) {
      skillsToDevelop.push(
        'Grounding Techniques and Progressive Muscle Relaxation',
      )
    }
    if (skillsToDevelop.length > 0) {
      skillsToDevelop.forEach((skill) => {
        plan += `- ${skill}\n`
      })
=======

    // Apply skill rules to suggest new skills
    const suggestedSkills = this.evaluateSkillRules(
      presentingIssues,
      goalsForTherapy,
      coreBeliefs,
      skillsToDevelop
    );
    
    skillsToDevelop.push(...suggestedSkills);

    if (skillsToDevelop.length > 0) {
      skillsToDevelop.forEach(skill => {
        plan += `- ${skill}\n`;
      });
>>>>>>> 695aec29
    } else {
      plan += `- General coping strategies and emotional regulation.\n`
    }
    plan += `\n`

    // Progress Monitoring
    plan += `## Progress Monitoring\n`
    plan += `- Regular review of therapeutic goals.\n`
    plan += `- Monitoring of symptom changes (e.g., using standardized scales or subjective reports).\n`
    plan += `- Tracking of belief strength modification and skill acquisition.\n`
    plan += `- Patient feedback on therapeutic alliance and session effectiveness.\n\n`

    plan += `## Plan Review\n`
    plan += `- This treatment plan is a dynamic document and will be reviewed and updated collaboratively with the patient on a regular basis (e.g., every 4-6 sessions or as needed).\n`

    appLogger.info(
      `generateTreatmentPlan: Treatment plan generated for profile ${profile.id}`,
    )
    return plan
  }
}<|MERGE_RESOLUTION|>--- conflicted
+++ resolved
@@ -1,6 +1,6 @@
-import type { PatientProfile } from '../models/patient'
-import type { SkillAcquired } from '../types/CognitiveModel'
-import { appLogger } from '../../logging'
+import type { PatientProfile } from '../models/patient';
+import type { SkillAcquired } from '../types/CognitiveModel';
+import { appLogger } from '../../logging';
 
 /**
  * Configuration for intervention rules
@@ -105,7 +105,7 @@
  */
 export class TreatmentPlanService {
   constructor() {
-    appLogger.info('TreatmentPlanService initialized')
+    appLogger.info('TreatmentPlanService initialized');
   }
 
   /**
@@ -281,43 +281,6 @@
       plan += `\n`
     }
 
-<<<<<<< HEAD
-    // Proposed Interventions (Generic for now)
-    plan += `## Proposed Interventions\n`
-    plan += `- **Cognitive Behavioral Therapy (CBT):** Techniques such as cognitive restructuring, behavioral activation.\n`
-    if (
-      coreBeliefs.some(
-        (b) =>
-          b.belief.toLowerCase().includes('worthless') ||
-          b.belief.toLowerCase().includes('failure'),
-      )
-    ) {
-      plan += `  - Specific focus on identifying and challenging negative self-talk and core beliefs related to self-worth.\n`
-    }
-    if (
-      presentingIssues.some(
-        (p) =>
-          p.toLowerCase().includes('anxiety') ||
-          p.toLowerCase().includes('worry'),
-      )
-    ) {
-      plan += `- **Relaxation and Mindfulness Techniques:** To manage anxiety symptoms (e.g., deep breathing, grounding exercises).\n`
-    }
-    if (presentingIssues.some((p) => p.toLowerCase().includes('trauma'))) {
-      plan += `- **Trauma-Informed Care:** Approaches tailored to addressing past traumatic experiences (if applicable and patient is ready).\n`
-    }
-    plan += `- **Psychoeducation:** Understanding symptoms, diagnosis, and treatment rationale.\n`
-    plan += `- **Skill-Building:** Focusing on developing coping mechanisms and emotional regulation skills.\n\n`
-
-    // Key Skills to Develop
-    plan += `## Key Skills to Develop/Strengthen\n`
-    const skillsToDevelop: string[] = []
-    if (
-      therapeuticProgress &&
-      therapeuticProgress.skillsAcquired &&
-      therapeuticProgress.skillsAcquired.length > 0
-    ) {
-=======
     // Proposed Interventions - Using rule-based system
     plan += `## Proposed Interventions\n`;
     plan += `- **Cognitive Behavioral Therapy (CBT):** Techniques such as cognitive restructuring, behavioral activation.\n`;
@@ -337,73 +300,12 @@
     
     // Add existing skills from therapeutic progress
     if (therapeuticProgress?.skillsAcquired?.length > 0) {
->>>>>>> 695aec29
       therapeuticProgress.skillsAcquired.forEach((skill: SkillAcquired) => {
         skillsToDevelop.push(
           `${skill.skillName} (Current Proficiency: ${(skill.proficiency * 100).toFixed(0)}%)`,
         )
       })
     }
-<<<<<<< HEAD
-    // Add potential future skills based on goals/issues
-    const hasLowSelfEsteemGoal = goalsForTherapy.some(
-      (g) =>
-        g.toLowerCase().includes('self-esteem') ||
-        g.toLowerCase().includes('self-worth'),
-    )
-    const hasLowSelfEsteemBelief = coreBeliefs.some(
-      (b) =>
-        b.strength > 0.5 &&
-        (b.belief.toLowerCase().includes('worthless') ||
-          b.belief.toLowerCase().includes('failure') ||
-          b.belief.toLowerCase().includes('not good enough')),
-    )
-
-    if (
-      (hasLowSelfEsteemGoal || hasLowSelfEsteemBelief) &&
-      !skillsToDevelop.some(
-        (s) =>
-          s.toLowerCase().includes('positive self-talk') ||
-          s.toLowerCase().includes('self-compassion'),
-      )
-    ) {
-      skillsToDevelop.push('Positive Self-Talk and Self-Compassion Exercises')
-    }
-    if (
-      presentingIssues.some(
-        (p) =>
-          p.toLowerCase().includes('social anxiety') ||
-          p.toLowerCase().includes('relationship difficulties'),
-      ) &&
-      !skillsToDevelop.some(
-        (s) =>
-          s.toLowerCase().includes('assertiveness') ||
-          s.toLowerCase().includes('communication skills'),
-      )
-    ) {
-      skillsToDevelop.push('Assertiveness and Communication Skills')
-    }
-    if (
-      presentingIssues.some(
-        (p) =>
-          p.toLowerCase().includes('anxiety') ||
-          p.toLowerCase().includes('worry'),
-      ) &&
-      !skillsToDevelop.some(
-        (s) =>
-          s.toLowerCase().includes('grounding techniques') ||
-          s.toLowerCase().includes('progressive muscle relaxation'),
-      )
-    ) {
-      skillsToDevelop.push(
-        'Grounding Techniques and Progressive Muscle Relaxation',
-      )
-    }
-    if (skillsToDevelop.length > 0) {
-      skillsToDevelop.forEach((skill) => {
-        plan += `- ${skill}\n`
-      })
-=======
 
     // Apply skill rules to suggest new skills
     const suggestedSkills = this.evaluateSkillRules(
@@ -419,7 +321,6 @@
       skillsToDevelop.forEach(skill => {
         plan += `- ${skill}\n`;
       });
->>>>>>> 695aec29
     } else {
       plan += `- General coping strategies and emotional regulation.\n`
     }
