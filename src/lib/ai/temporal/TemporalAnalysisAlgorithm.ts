--- conflicted
+++ resolved
@@ -14,7 +14,6 @@
 
 const logger = createLogger({ context: 'temporal-analysis-algorithm' })
 
-<<<<<<< HEAD
 /**
  * Analyze multidimensional patterns in emotion data over time
  */
@@ -33,40 +32,6 @@
     logger.warn('Insufficient data for pattern analysis', {
       required: 3,
       actual: dimensionalMaps.length,
-=======
-export class TemporalAnalysisAlgorithm {
-  private static idCounter = 0
-
-  /**
-   * Generate deterministic ID for patterns to improve testability
-   */
-  private static generateId(type: string, index: number): string {
-    return `${type}-${index}-${++this.idCounter}`
-  }
-
-  /**
-   * Helper to get valid dimension values and reduce duplication
-   */
-  private static getValidDimensions(
-    window: DimensionalMap[],
-    dimension: keyof EmotionDimensions,
-  ): number[] {
-    return window
-      .map((w) => w.dimensions?.[dimension])
-      .filter((v): v is number => typeof v === 'number')
-  }
-
-  /**
-   * Analyze multidimensional patterns in emotion data over time
-   */
-  static analyzeMultidimensionalPatterns(
-    emotionData: EmotionAnalysis[],
-    dimensionalMaps: DimensionalMap[],
-  ): MultidimensionalPattern[] {
-    logger.info('Analyzing multidimensional patterns', {
-      dataPoints: emotionData.length,
-      dimensionalMaps: dimensionalMaps.length,
->>>>>>> 5e3a0abd
     })
     return patterns
   }
@@ -98,7 +63,6 @@
     return trends
   }
 
-<<<<<<< HEAD
   for (let i = 0; i <= maps.length - windowSize; i++) {
     const window = maps.slice(i, i + windowSize)
     const valenceTrend = calculateTrendSlope(window, 'valence')
@@ -117,8 +81,8 @@
         id: `trend-${i}-${Date.now()}`,
         type: 'trend',
         timeRange: {
-          start: window[0].timestamp,
-          end: window[window.length - 1].timestamp,
+          start: window[0]?.timestamp ?? '',
+          end: window[window.length - 1]?.timestamp ?? '',
         },
         description: describeTrend(valenceTrend, arousalTrend, dominanceTrend),
         dimensions: window.map((w) => w.dimensions),
@@ -129,65 +93,6 @@
           Math.abs(dominanceTrend),
         ),
       })
-=======
-  /**
-   * Detect trending patterns in dimensional data
-   */
-  private static detectTrends(
-    maps: DimensionalMap[],
-  ): MultidimensionalPattern[] {
-    const trends: MultidimensionalPattern[] = []
-    const windowSize = Math.min(10, Math.floor(maps.length / 3))
-
-    if (windowSize < 3) {
-      return trends
-    }
-
-    for (let i = 0; i <= maps.length - windowSize; i++) {
-      const window = maps.slice(i, i + windowSize)
-
-      // Calculate trend slopes for each dimension
-      const valenceTrend = this.calculateTrendSlope(window, 'valence')
-      const arousalTrend = this.calculateTrendSlope(window, 'arousal')
-      const dominanceTrend = this.calculateTrendSlope(window, 'dominance')
-
-      // Skip if any trend calculation failed due to insufficient data
-      if (valenceTrend === null || arousalTrend === null || dominanceTrend === null) {
-        continue
-      }
-
-      // Check if any dimension shows significant trend
-      const significantThreshold = 0.1
-      const hasSignificantTrend =
-        Math.abs(valenceTrend) > significantThreshold ||
-        Math.abs(arousalTrend) > significantThreshold ||
-        Math.abs(dominanceTrend) > significantThreshold
-
-      if (hasSignificantTrend) {
-        const confidence = this.calculateTrendConfidence(window)
-
-        trends.push({
-          id: this.generateId('trend', i),
-          type: 'trend',
-          timeRange: {
-            start: window[0]?.timestamp || '',
-            end: window[window.length - 1]?.timestamp || '',
-          },
-          description: this.describeTrend(
-            valenceTrend,
-            arousalTrend,
-            dominanceTrend,
-          ),
-          dimensions: window.map((w) => w.dimensions),
-          confidence,
-          significance: Math.max(
-            Math.abs(valenceTrend),
-            Math.abs(arousalTrend),
-            Math.abs(dominanceTrend),
-          ),
-        })
-      }
->>>>>>> 5e3a0abd
     }
   }
 
@@ -207,8 +112,8 @@
         id: `cycle-${cycleLength}-${Date.now()}`,
         type: 'cycle',
         timeRange: {
-          start: maps[0].timestamp,
-          end: maps[maps.length - 1].timestamp,
+          start: maps[0]?.timestamp ?? '',
+          end: maps[maps.length - 1]?.timestamp ?? '',
         },
         description: `Cyclical pattern with period of ${cycleLength} data points`,
         dimensions: maps.map((m) => m.dimensions),
@@ -218,7 +123,6 @@
     }
   }
 
-<<<<<<< HEAD
   return cycles
 }
 
@@ -233,42 +137,6 @@
 
     if (!prevDims || !currDims || !nextDims) {
       continue
-=======
-  /**
-   * Detect cyclical patterns
-   */
-  private static detectCycles(
-    maps: DimensionalMap[],
-  ): MultidimensionalPattern[] {
-    const cycles: MultidimensionalPattern[] = []
-
-    // Look for periodic patterns using autocorrelation
-    const minCycleLength = 4
-    const maxCycleLength = Math.floor(maps.length / 3)
-
-    for (
-      let cycleLength = minCycleLength;
-      cycleLength <= maxCycleLength;
-      cycleLength++
-    ) {
-      const correlation = this.calculateAutocorrelation(maps, cycleLength)
-
-      if (correlation > 0.6) {
-        // Strong correlation threshold
-        cycles.push({
-          id: this.generateId('cycle', cycleLength),
-          type: 'cycle',
-          timeRange: {
-            start: maps[0]?.timestamp || '',
-            end: maps[maps.length - 1]?.timestamp || '',
-          },
-          description: `Cyclical pattern with period of ${cycleLength} data points`,
-          dimensions: maps.map((m) => m.dimensions),
-          confidence: correlation,
-          significance: correlation,
-        })
-      }
->>>>>>> 5e3a0abd
     }
 
     const changeMagnitude = calculateDimensionalDistance(prevDims, currDims)
@@ -280,8 +148,8 @@
         id: `shift-${i}-${Date.now()}`,
         type: 'shift',
         timeRange: {
-          start: maps[i - 1].timestamp,
-          end: maps[i + 1].timestamp,
+          start: maps[i - 1]?.timestamp ?? '',
+          end: maps[i + 1]?.timestamp ?? '',
         },
         description: describeShift(prevDims, currDims),
         dimensions: [prevDims, currDims, nextDims],
@@ -291,7 +159,6 @@
     }
   }
 
-<<<<<<< HEAD
   return shifts
 }
 
@@ -319,7 +186,7 @@
             type: 'stability',
             timeRange: {
               start: stableSegment[0].timestamp,
-              end: stableSegment[stableSegment.length - 1].timestamp,
+              end: stableSegment[stableSegment.length - 1]?.timestamp ?? '',
             },
             description: 'Stable emotional state period (ended due to missing data point)',
             dimensions: stableSegment.map((w) => w.dimensions!),
@@ -327,54 +194,12 @@
             significance: stableSegment.length,
           })
         }
-=======
-  /**
-   * Detect sudden shifts or transitions
-   */
-  private static detectShifts(
-    maps: DimensionalMap[],
-  ): MultidimensionalPattern[] {
-    const shifts: MultidimensionalPattern[] = []
-    const changeThreshold = 0.5 // Minimum change to consider a shift
-
-    for (let i = 1; i < maps.length - 1; i++) {
-      const prev = maps[i - 1]?.dimensions
-      const curr = maps[i]?.dimensions
-      const next = maps[i + 1]?.dimensions
-
-      // Skip if any dimension data is missing
-      if (!prev || !curr || !next) {
-        continue
-      }
-
-      // Calculate magnitude of change
-      const changeMagnitude = this.calculateDimensionalDistance(prev, curr)
-
-      // Check if change is sustained (not just noise)
-      const nextChangeMagnitude = this.calculateDimensionalDistance(curr, next)
-      const isSustained = nextChangeMagnitude < changeMagnitude * 0.5
-
-      if (changeMagnitude > changeThreshold && isSustained) {
-        shifts.push({
-          id: this.generateId('shift', i),
-          type: 'shift',
-          timeRange: {
-            start: maps[i - 1]?.timestamp || '',
-            end: maps[i + 1]?.timestamp || '',
-          },
-          description: this.describeShift(prev, curr),
-          dimensions: [prev, curr, next],
-          confidence: Math.min(changeMagnitude / changeThreshold, 1),
-          significance: changeMagnitude,
-        })
->>>>>>> 5e3a0abd
       }
       stableStart = i
       isStable = false
       continue
     }
 
-<<<<<<< HEAD
     if (change > stabilityThreshold) {
       if (isStable && i - stableStart >= minStabilityLength) {
         const stableSegment = maps.slice(stableStart, i).filter(m => m.dimensions)
@@ -384,66 +209,13 @@
             type: 'stability',
             timeRange: {
               start: stableSegment[0].timestamp,
-              end: stableSegment[stableSegment.length - 1].timestamp,
+              end: stableSegment[stableSegment.length - 1]?.timestamp ?? '',
             },
             description: 'Stable emotional state period',
             dimensions: stableSegment.map((w) => w.dimensions!),
             confidence: calculateStabilityConfidence(stableSegment),
             significance: stableSegment.length,
           })
-=======
-    return shifts
-  }
-
-  /**
-   * Detect stability periods
-   */
-  private static detectStability(
-    maps: DimensionalMap[],
-  ): MultidimensionalPattern[] {
-    const stablePatterns: MultidimensionalPattern[] = []
-    const stabilityThreshold = 0.2
-    const minStabilityLength = 5
-
-    let stableStart = 0
-    let isStable = true
-
-    for (let i = 1; i < maps.length; i++) {
-      const prevMap = maps[i - 1]
-      const currMap = maps[i]
-      
-      // Skip if any map data is missing
-      if (!prevMap?.dimensions || !currMap?.dimensions) {
-        continue
-      }
-      
-      const change = this.calculateDimensionalDistance(
-        prevMap.dimensions,
-        currMap.dimensions,
-      )
-
-      if (change > stabilityThreshold) {
-        // End of stable period
-        if (isStable && i - stableStart >= minStabilityLength) {
-          const stableWindow = maps.slice(stableStart, i)
-          const confidence = this.calculateStabilityConfidence(stableWindow)
-          
-          // Only add pattern if we can calculate confidence
-          if (confidence !== null) {
-            stablePatterns.push({
-              id: this.generateId('stability', stableStart),
-              type: 'stability',
-              timeRange: {
-                start: stableWindow[0]?.timestamp || '',
-                end: stableWindow[stableWindow.length - 1]?.timestamp || '',
-              },
-              description: 'Stable emotional state period',
-              dimensions: stableWindow.map((w) => w.dimensions),
-              confidence,
-              significance: i - stableStart,
-            })
-          }
->>>>>>> 5e3a0abd
         }
       }
       stableStart = i
@@ -464,7 +236,7 @@
         type: 'stability',
         timeRange: {
           start: stableSegment[0].timestamp,
-          end: stableSegment[stableSegment.length - 1].timestamp,
+          end: stableSegment[stableSegment.length - 1]?.timestamp ?? '',
         },
         description: 'Stable emotional state period',
         dimensions: stableSegment.map((w) => w.dimensions!),
@@ -474,7 +246,6 @@
     }
   }
 
-<<<<<<< HEAD
   return stablePatterns
 }
 
@@ -489,72 +260,16 @@
   const values = window
     .map((w) => w.dimensions?.[dimension])
     .filter((v): v is number => typeof v === 'number')
-=======
-  /**
-   * Calculate trend slope for a dimension
-   */
-  private static calculateTrendSlope(
-    window: DimensionalMap[],
-    dimension: keyof EmotionDimensions,
-  ): number | null {
-    if (window.length < 2) {
-      return null
-    }
-
-    const values = this.getValidDimensions(window, dimension)
-    
-    if (values.length < 2) {
-      return null // Not enough data points after filtering
-    }
-    
-    const n = values.length
-
-    // Simple linear regression slope calculation
-    const sumX = (n * (n - 1)) / 2 // Sum of indices 0, 1, 2, ...
-    const sumY = values.reduce((sum, val) => sum + val, 0)
-    const sumXY = values.reduce((sum, val, idx) => sum + idx * val, 0)
-    const sumX2 = (n * (n - 1) * (2 * n - 1)) / 6 // Sum of squares
-
-    return (n * sumXY - sumX * sumY) / (n * sumX2 - sumX * sumX)
-  }
-
-  /**
-   * Calculate autocorrelation for cycle detection
-   */
-  private static calculateAutocorrelation(
-    maps: DimensionalMap[],
-    lag: number,
-  ): number {
-    if (maps.length <= lag) {
-      return 0
-    }
-
-    const values = maps.map(
-      (m) =>
-        (m.dimensions.valence + m.dimensions.arousal + m.dimensions.dominance) /
-        3,
-    )
->>>>>>> 5e3a0abd
 
   if (values.length < 2) {
     return 0
   }
   const n = values.length
 
-<<<<<<< HEAD
   const sumX = (n * (n - 1)) / 2
   const sumY = values.reduce((sum, val) => sum + val, 0)
   const sumXY = values.reduce((sum, val, idx) => sum + idx * val, 0)
   const sumX2 = (n * (n - 1) * (2 * n - 1)) / 6
-=======
-    for (let i = 0; i < n; i++) {
-      const current = values[i]
-      const lagged = values[i + lag]
-      if (current !== undefined && lagged !== undefined) {
-        correlation += current * lagged
-      }
-    }
->>>>>>> 5e3a0abd
 
   return (n * sumXY - sumX * sumY) / (n * sumX2 - sumX * sumX)
 }
@@ -580,7 +295,9 @@
   let correlation = 0
 
   for (let i = 0; i < n; i++) {
-    correlation += values[i] * values[i + lag]
+    if (typeof values[i] === 'number' && typeof values[i + lag] === 'number') {
+      correlation += values[i]! * values[i + lag]!
+    }
   }
 
   return correlation / n
@@ -613,7 +330,6 @@
   const mean = values.reduce((sum, val) => sum + val, 0) / values.length
   const totalVariance = values.reduce((sum, val) => sum + (val - mean) ** 2, 0)
 
-<<<<<<< HEAD
   if (totalVariance === 0) {
     return 0
   }
@@ -623,11 +339,6 @@
   const sumY = values.reduce((sum, val) => sum + val, 0)
   const sumXY = values.reduce((sum, val, idx) => sum + idx * val, 0)
   const sumX2 = (n * (n - 1) * (2 * n - 1)) / 6
-=======
-    if (totalVariance === 0) {
-      return 0
-    }
->>>>>>> 5e3a0abd
 
   const slope = (n * sumXY - sumX * sumY) / (n * sumX2 - sumX * sumX)
   const intercept = (sumY - slope * sumX) / n
@@ -645,41 +356,12 @@
     return 0
   }
 
-<<<<<<< HEAD
   const changes = []
   for (let i = 1; i < window.length; i++) {
     const prevDims = window[i - 1]?.dimensions
     const currDims = window[i]?.dimensions
     if (prevDims && currDims) {
       changes.push(calculateDimensionalDistance(prevDims, currDims))
-=======
-  /**
-   * Calculate stability confidence
-   */
-  private static calculateStabilityConfidence(
-    window: DimensionalMap[],
-  ): number | null {
-    if (window.length < 2) {
-      return null
-    }
-
-    const changes = []
-    for (let i = 1; i < window.length; i++) {
-      const prevWindow = window[i - 1]
-      const currWindow = window[i]
-      
-      // Skip if any window data is missing
-      if (!prevWindow?.dimensions || !currWindow?.dimensions) {
-        continue
-      }
-      
-      changes.push(
-        this.calculateDimensionalDistance(
-          prevWindow.dimensions,
-          currWindow.dimensions,
-        ),
-      )
->>>>>>> 5e3a0abd
     }
   }
   if (changes.length === 0) {
@@ -690,7 +372,6 @@
   return Math.max(0, 1 - avgChange * 2)
 }
 
-<<<<<<< HEAD
 function describeTrend(
   valenceTrend: number,
   arousalTrend: number,
@@ -712,15 +393,6 @@
     descriptions.push(
       `${dominanceTrend > 0 ? 'Gaining' : 'Losing'} emotional control`,
     )
-=======
-    if (changes.length === 0) {
-      return null // If no valid pairs to compare, return null to indicate uncertainty
-    }
-
-    const avgChange =
-      changes.reduce((sum, change) => sum + change, 0) / changes.length
-    return Math.max(0, 1 - avgChange * 2) // Inverse relationship with average change
->>>>>>> 5e3a0abd
   }
 
   return descriptions.length > 0
@@ -823,36 +495,14 @@
   const stability =
     1 / (1 + (variance.valence + variance.arousal + variance.dominance) / 3)
 
-<<<<<<< HEAD
   let totalChange = 0
   if (dimensions.length > 1) {
     for (let i = 1; i < dimensions.length; i++) {
-      totalChange += calculateDimensionalDistance(dimensions[i - 1], dimensions[i])
-=======
-    // Calculate volatility (average change between consecutive points)
-    let totalChange = 0
-    let validChanges = 0
-    for (let i = 1; i < dimensions.length; i++) {
-      const prevDimension = dimensions[i - 1]
-      const currDimension = dimensions[i]
-      
-      if (prevDimension && currDimension) {
-        totalChange += this.calculateDimensionalDistance(
-          prevDimension,
-          currDimension,
-        )
-        validChanges++
-      }
-    }
-    const volatility = validChanges > 0 ? totalChange / validChanges : 0
-
-    return {
-      mean,
-      variance,
-      trend,
-      stability,
-      volatility,
->>>>>>> 5e3a0abd
+      const prev = dimensions[i - 1]
+      const curr = dimensions[i]
+      if (prev && curr) {
+        totalChange += calculateDimensionalDistance(prev, curr)
+      }
     }
   }
   const volatility = dimensions.length > 1 ? totalChange / (dimensions.length - 1) : 0
