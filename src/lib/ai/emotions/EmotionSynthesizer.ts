import { appLogger as logger } from '../../logging'

export interface EmotionProfile {
  id: string
  emotions: Record<string, number>
  timestamp: number
  confidence: number
}

export type EmotionTransitionContext =
  | 'therapist_validates'
  | 'therapist_challenges'
  | 'therapist_reflects'
  | 'therapist_neutral'
  | 'therapist_empathizes' // Added for more nuance
  | 'patient_shares_positive'
  | 'patient_shares_negative'
  | 'patient_discusses_trauma'
  | 'patient_resists'
  | 'goal_achieved'
  | 'setback_experienced'
  | 'session_start'
  | 'session_end'
  | 'general_conversation' // Default context

export interface SynthesisOptions {
  // Original options
  targetEmotion: string // Primary emotion to influence
  intensity: number // Desired intensity of the targetEmotion (0-1)
  duration?: number // How long this emotion might conceptually last (not directly used yet)
  blendWithExisting?: boolean // Hint for blending (true by default in new logic)
}

export interface EnhancedSynthesisOptions {
  baseEmotion?: string // Optional: a primary emotion to focus on, similar to old targetEmotion
  baseIntensity?: number // Optional: intensity for the baseEmotion
  currentEmotions?: Record<string, number> // Current full emotional state of the patient
  context?: EmotionTransitionContext | string // Context of the interaction
  decayFactor?: number // How much existing emotions should decay (e.g., 0.9 means they retain 90%)
  contextInfluence?: number // How much the context should influence new emotion (0-1, e.g., 0.2 for 20% influence)
  randomFluctuation?: number // Small random factor to add liveness (e.g., 0.05 for +/-5% noise)
}

export interface SynthesisResult {
  profile: EmotionProfile
  success: boolean
  message: string
}

/**
 * Emotion Synthesizer - Creates and manipulates emotional profiles
 * Implements singleton pattern for consistent state management across the application
 */
export class EmotionSynthesizer {
  private static instance: EmotionSynthesizer | null = null
  private currentProfile: EmotionProfile | null = null

  private constructor() {
    logger.info('EmotionSynthesizer initialized')
  }

  /**
   * Get the singleton instance of EmotionSynthesizer
   * @returns The singleton instance
   */
  public static getInstance(): EmotionSynthesizer {
    if (!EmotionSynthesizer.instance) {
      EmotionSynthesizer.instance = new EmotionSynthesizer()
    }
    return EmotionSynthesizer.instance
  }

  /**
   * Create a new instance for testing purposes
   * @returns A new instance (not the singleton)
   */
  public static createTestInstance(): EmotionSynthesizer {
    return new EmotionSynthesizer()
  }

  /**
   * Get a default emotion profile without needing an instance
   * This is a convenience method that maintains proper encapsulation
   * @returns A fresh default emotion profile
   */
  public static getDefaultProfile(): EmotionProfile {
    return {
      id: 'default-neutral',
      emotions: {
        neutral: 1.0,
        joy: 0,
        sadness: 0,
        anger: 0,
        fear: 0,
        surprise: 0,
        disgust: 0,
      },
      timestamp: Date.now(),
      confidence: 1.0,
    }
  }

  /**
   * Reset the singleton instance (useful for testing)
   */
  public static resetInstance(): void {
    EmotionSynthesizer.instance = null
  }

  /**
   * Synthesize a new emotion profile based on current state, context, and target influences.
   */
  async synthesizeEmotion(
    options: EnhancedSynthesisOptions,
  ): Promise<SynthesisResult> {
    try {
      logger.debug('Synthesizing emotion with enhanced options', { options })

      const {
        currentEmotions,
        baseEmotion,
        baseIntensity = 0.7, // Default intensity if a baseEmotion is provided
        context = 'general_conversation',
        decayFactor = 0.85, // Emotions retain 85% of intensity by default per step
        contextInfluence = 0.1, // Context has a 10% influence on shifts by default
        randomFluctuation = 0.02, // Tiny bit of noise
      } = options

      let newEmotions = currentEmotions
        ? { ...currentEmotions }
        : { ...this.getDefaultProfile().emotions }

      // 1. Decay existing emotions
      for (const key in newEmotions) {
        newEmotions[key] = (newEmotions[key] ?? 0) * decayFactor
        // Add slight random fluctuation to make it feel more alive, keep it small
        if (randomFluctuation) {
          const noise = (Math.random() - 0.5) * 2 * randomFluctuation // between -randomFluctuation and +randomFluctuation
          newEmotions[key] = Math.max(
            0,
            Math.min(1, (newEmotions[key] ?? 0) + noise),
          )
        }
      }

      // 2. Apply baseEmotion influence (if provided)
      // This is like the old 'targetEmotion' but blends more smoothly.
      if (baseEmotion && Object.hasOwn(newEmotions, baseEmotion)) {
        newEmotions[baseEmotion] = Math.max(
          newEmotions[baseEmotion] ?? 0,
          baseIntensity,
        )
        // Could also blend: (newEmotions[baseEmotion] * (1-baseIntensity)) + baseIntensity
      } else if (baseEmotion) {
        // If baseEmotion is not in current profile (e.g. 'neutral' from default), add it.
        newEmotions[baseEmotion] = baseIntensity
      }

      // 3. Placeholder for Contextual influence (heuristic-based)
      // This part will need more detailed rules based on EmotionTransitionContext
      // Example:
      if (context === 'therapist_validates') {
        newEmotions['joy'] = Math.min(
          1,
          (newEmotions['joy'] ?? 0) + 0.1 * contextInfluence,
        )
        newEmotions['sadness'] = Math.max(
          0,
          (newEmotions['sadness'] ?? 0) - 0.05 * contextInfluence,
        )
        newEmotions['anger'] = Math.max(
          0,
          (newEmotions['anger'] ?? 0) - 0.05 * contextInfluence,
        )
      } else if (context === 'patient_discusses_trauma') {
        newEmotions['sadness'] = Math.min(
          1,
          (newEmotions['sadness'] ?? 0) + 0.2 * contextInfluence,
        )
        newEmotions['fear'] = Math.min(
          1,
          (newEmotions['fear'] ?? 0) + 0.15 * contextInfluence,
        )
        newEmotions['joy'] = Math.max(
          0,
          (newEmotions['joy'] ?? 0) - 0.1 * contextInfluence,
        )
      }
      // ... more context rules to be added

      // Normalize emotions if needed (e.g., if sum > 1, or ensure one primary emotion)
      // For now, just clamp individual emotions between 0 and 1
      for (const key in newEmotions) {
        newEmotions[key] = Math.max(0, Math.min(1, newEmotions[key] ?? 0))
      }

      // Remove 'neutral' if other emotions are present and significant
<<<<<<< HEAD
      const significantEmotionPresent = Object.entries(newEmotions).some(
        ([key, value]) => key !== 'neutral' && value > 0.05,
      )
      if (significantEmotionPresent && newEmotions['neutral'] !== undefined) {
        delete newEmotions['neutral']
=======
      // Remove 'neutral' if any other emotion is significant
      if (
        Object.entries(newEmotions).some(
          ([key, value]) => key !== 'neutral' && value > 0.05
        )
      ) {
        delete newEmotions['neutral'];
>>>>>>> 695aec29
      }

      const profile: EmotionProfile = {
        id: `emotion-${Date.now()}`,
        emotions: newEmotions,
        timestamp: Date.now(),
        confidence: 0.75 + Math.random() * 0.2, // Confidence might be more stable or context-dependent
      }

      this.currentProfile = profile // Update internal cache

      return {
        profile,
        success: true,
        message: 'Emotion synthesized successfully',
      }
    } catch (error) {
      logger.error('Error synthesizing emotion', { error })
      return {
        profile: this.getDefaultProfile(),
        success: false,
        message: `Failed to synthesize emotion: ${error}`,
      }
    }
  }

  /**
   * Get current emotion profile
   */
  getCurrentProfile(): EmotionProfile | null {
    return this.currentProfile
  }

  /**
   * Reset to neutral emotional state
   */
  reset(): void {
    this.currentProfile = null
    logger.debug('EmotionSynthesizer reset')
  }

  /**
   * Get the default emotion profile
   * This provides a public way to access the default neutral emotional state
   * IMPORTANT: This is the ONLY public way to access the default profile.
   * Do NOT use bracket notation or try to access the private getDefaultProfile() method.
   */
  getDefaultEmotionProfile(): EmotionProfile {
    return this.getDefaultProfile()
  }

  /**
   * Blend multiple emotions together
   */
  blendEmotions(emotions: Record<string, number>): EmotionProfile {
    const profile: EmotionProfile = {
      id: `blend-${Date.now()}`,
      emotions,
      timestamp: Date.now(),
      confidence: 0.8,
    }

    this.currentProfile = profile
    return profile
  }

  private getDefaultProfile(): EmotionProfile {
    // Delegate to the static method to avoid code duplication
    return EmotionSynthesizer.getDefaultProfile()
  }
}<|MERGE_RESOLUTION|>--- conflicted
+++ resolved
@@ -195,13 +195,6 @@
       }
 
       // Remove 'neutral' if other emotions are present and significant
-<<<<<<< HEAD
-      const significantEmotionPresent = Object.entries(newEmotions).some(
-        ([key, value]) => key !== 'neutral' && value > 0.05,
-      )
-      if (significantEmotionPresent && newEmotions['neutral'] !== undefined) {
-        delete newEmotions['neutral']
-=======
       // Remove 'neutral' if any other emotion is significant
       if (
         Object.entries(newEmotions).some(
@@ -209,7 +202,6 @@
         )
       ) {
         delete newEmotions['neutral'];
->>>>>>> 695aec29
       }
 
       const profile: EmotionProfile = {
