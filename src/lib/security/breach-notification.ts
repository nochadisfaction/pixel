import { Auth } from '@/lib/auth'
import { sendEmail } from '@/lib/email'
import { logger } from '@/lib/logger'
import { redis } from '@/lib/redis'
import { fheService } from '@/lib/fhe'

export interface TrainingMaterials {
  procedures: {
    title: string;
    content: string;
    lastUpdated: number;
  };
  guidelines: {
    title: string;
    content: string;
    lastUpdated: number;
  };
  templates: {
    title: string;
    content: string;
    lastUpdated: number;
  };
}

// Create an interface to extend Auth with getUserById method
interface ExtendedAuth extends Auth {
  getUserById(userId: string): Promise<{
    id: string;
    email: string;
    name: string | null;
  }>;
}

// Create auth instance and cast to extended interface
const auth = new Auth() as ExtendedAuth

// We need to add a getUserById method to Auth class if it doesn't exist
if (!auth.getUserById) {
  auth.getUserById = async function (userId: string) {
    // Mock implementation that returns definite string values
    return {
      id: userId,
      email: `user-${userId}@example.com`, // Definitely a string
      name: `User ${userId}`, // Definitely a string
    }
  }
}

export interface BreachDetails {
  id: string
  timestamp: number
  type: 'unauthorized_access' | 'data_leak' | 'system_compromise' | 'other'
  severity: 'low' | 'medium' | 'high' | 'critical'
  description: string
  affectedUsers: string[]
  affectedData: string[]
  detectionMethod: string
  remediation: string
  notificationStatus: 'pending' | 'in_progress' | 'completed'
}

interface NotificationTemplate {
  subject: string
  textContent: string
}

// Implement proper mock for HHS_NOTIFICATION_EMAIL
// Make sure process.env values are handled safely
const ENV = {
  ORGANIZATION_NAME:
    process.env['ORGANIZATION_NAME'] || 'Pixelated Empathy Health',
  SECURITY_CONTACT: process.env['SECURITY_CONTACT'] || 'security@example.com',
  ORGANIZATION_ADDRESS:
    process.env['ORGANIZATION_ADDRESS'] || '123 Health St, MedCity',
  HHS_NOTIFICATION_EMAIL:
    process.env['HHS_NOTIFICATION_EMAIL'] || 'hhs-notifications@example.gov',
  SECURITY_STAKEHOLDERS: (
    process.env['SECURITY_STAKEHOLDERS'] || 'admin@example.com'
  ).split(','),
}

// Constants
const BREACH_KEY_PREFIX = 'breach:'
const DOCUMENTATION_RETENTION = 60 * 60 * 24 * 365 * 6 // 6 years in seconds
const METRICS_KEY_PREFIX = 'metrics:breach:'
const TRAINING_KEY_PREFIX = 'training:breach:'

function getBreachKey(id: string): string {
  return `${BREACH_KEY_PREFIX}${id}`
}

export async function reportBreach(
  details: Omit<BreachDetails, 'id' | 'timestamp' | 'notificationStatus'>,
): Promise<string> {
  try {
    const id = `breach_${Date.now()}_${Math.random().toString(36).slice(2, 11)}`
    const breach: BreachDetails = {
      ...details,
      id,
      timestamp: Date.now(),
      notificationStatus: 'pending',
    }

    // Store breach details
    await redis.set(
      getBreachKey(id),
      JSON.stringify(breach),
      'EX',
      60 * 60 * 24 * 30, // 30 days retention
    )

    // Log the breach
    logger.error('Security breach detected:', {
      id,
      type: breach.type,
      severity: breach.severity,
      description: breach.description,
      affectedUsers: breach.affectedUsers.length,
    })

    // Start notification process
    await initiateNotificationProcess(breach)

    return id
  } catch (error) {
    logger.error('Failed to report breach:', error)
    throw error
  }
}

async function initiateNotificationProcess(
  breach: BreachDetails,
): Promise<void> {
  try {
    // Update status
    const updatedBreach = { ...breach, notificationStatus: 'in_progress' }
    await redis.set(
      getBreachKey(breach.id),
      JSON.stringify(updatedBreach),
    )

    // Prepare notifications
    const template = getNotificationTemplate(breach)

    // Notify affected users
    await notifyAffectedUsers(breach, template)

    // Notify authorities if required by HIPAA
    if (requiresAuthorityNotification(breach)) {
      await notifyAuthorities(breach)
    }

    // Notify internal stakeholders
    await notifyInternalStakeholders(breach)

    // Update status to completed
    const completedBreach = {
      ...updatedBreach,
      notificationStatus: 'completed',
    }
    await redis.set(
      getBreachKey(breach.id),
      JSON.stringify(completedBreach),
    )
  } catch (error) {
    logger.error('Failed to process breach notifications:', error)
    throw error
  }
}

function getNotificationTemplate(
  breach: BreachDetails,
): NotificationTemplate {
  return {
    subject: `Important Security Notice - ${breach.severity.toUpperCase()} Security Event`,
    textContent: `
Dear [User],

We are writing to inform you about a security incident that may have affected your account.

Incident Details:
- Type: ${breach.type}
- Date Detected: ${new Date(breach.timestamp).toLocaleDateString()}
- Affected Information: ${breach.affectedData.join(', ')}

Actions Taken:
${breach.remediation}

Steps You Should Take:
1. Change your password immediately
2. Review your account activity
3. Enable two-factor authentication if not already enabled
4. Monitor your accounts for suspicious activity

We take your privacy and security seriously and are working diligently to prevent such incidents in the future.

If you notice any suspicious activity or have questions, please contact our support team immediately.

Best regards,
Security Team
    `.trim(),
  }
}

async function notifyAffectedUsers(
  breach: BreachDetails,
  template: NotificationTemplate,
): Promise<void> {
  const notifications = breach.affectedUsers.map(async (userId) => {
    try {
      const user = await auth.getUserById(userId)

      if (!user || !user.email) {
        logger.warn(`User ${userId} has no email, skipping notification`)
        return
      }

<<<<<<< HEAD
      // Encrypt notification details using FHE (currently not used)
=======
      // Encrypt notification details using FHE (not used in this context)
>>>>>>> 34d118a2
      await fheService.encrypt(
        JSON.stringify({
          breachId: breach.id,
          timestamp: breach.timestamp,
          type: breach.type,
        }),
      )

      await sendEmail({
        to: user.email,
        subject: template.subject,
<<<<<<< HEAD
        textContent: template.body.replace('[User]', user.name || 'Valued User'),
=======
        textContent: template.textContent.replace('[User]', user.name || 'Valued User'),
>>>>>>> 34d118a2
      })
    } catch (error) {
      logger.error('Failed to notify user:', {
        userId,
        breachId: breach.id,
        error,
      })
    }
  })

  await Promise.all(notifications)
}

function requiresAuthorityNotification(breach: BreachDetails): boolean {
  // HIPAA requires notification for breaches affecting 500 or more individuals
  return breach.affectedUsers.length >= 500 || breach.severity === 'critical'
}

async function notifyAuthorities(breach: BreachDetails): Promise<void> {
  try {
    // Prepare HIPAA-compliant notification
    const notification = {
      breachId: breach.id,
      organizationInfo: {
        name: ENV.ORGANIZATION_NAME,
        contact: ENV.SECURITY_CONTACT,
        address: ENV.ORGANIZATION_ADDRESS,
      },
      breach: {
        type: breach.type,
        discoveryDate: new Date(breach.timestamp).toISOString(),
        description: breach.description,
        affectedIndividuals: breach.affectedUsers.length,
        affectedData: breach.affectedData,
        remediation: breach.remediation,
      },
    }

    // Send to HHS (Health and Human Services)
    await sendEmail({
      to: ENV.HHS_NOTIFICATION_EMAIL,
      subject: `HIPAA Breach Notification - ${breach.id}`,
      textContent: JSON.stringify(notification, null, 2),
    })

    // Log the notification
    logger.info('Authority notification sent:', {
      breachId: breach.id,
      timestamp: Date.now(),
    })
  } catch (error) {
    logger.error('Failed to notify authorities:', error)
    throw error
  }
}

async function notifyInternalStakeholders(
  breach: BreachDetails,
): Promise<void> {
  try {
    const notifications = ENV.SECURITY_STAKEHOLDERS.map((email) =>
      sendEmail({
        to: email,
        subject: `Security Breach Alert - ${breach.severity.toUpperCase()} - ${breach.id}`,
        textContent: `
Security Breach Details:
- ID: ${breach.id}
- Type: ${breach.type}
- Severity: ${breach.severity}
- Description: ${breach.description}
- Affected Users: ${breach.affectedUsers.length}
- Affected Data: ${breach.affectedData.join(', ')}
- Detection Method: ${breach.detectionMethod}
- Remediation: ${breach.remediation}

Timeline:
- Detected: ${new Date(breach.timestamp).toISOString()}
- Notification Status: ${breach.notificationStatus}

Please review the incident and take necessary actions.
        `.trim(),
      }),
    )

    await Promise.all(notifications)
  } catch (error) {
    logger.error('Failed to notify internal stakeholders:', error)
    throw error
  }
}

export async function getBreachStatus(id: string): Promise<BreachDetails | null> {
  try {
    const breach = await redis.get(getBreachKey(id))
    return breach ? JSON.parse(breach) : null
  } catch (error) {
    logger.error('Failed to get breach status:', error)
    throw error
  }
}

export async function listRecentBreaches(): Promise<BreachDetails[]> {
  try {
    const keys = await redis.keys(`${BREACH_KEY_PREFIX}*`)
    const breaches = await Promise.all(
      keys.map(async (key: string) => {
        const breach = await redis.get(key)
        return breach ? JSON.parse(breach) : null
      }),
    )

    return breaches.filter(Boolean).sort((a, b) => b.timestamp - a.timestamp)
  } catch (error) {
    logger.error('Failed to list recent breaches:', error)
    throw error
  }
}

export async function runTestScenario(scenario: {
  type: BreachDetails['type']
  severity: BreachDetails['severity']
  affectedUsers: number
}): Promise<string> {
  try {
    // Generate test data
    const testUsers = Array.from(
      { length: scenario.affectedUsers },
      (_, i) => `test_user_${i}`,
    )

    const breachDetails = {
      type: scenario.type,
      severity: scenario.severity,
      description: `Test scenario: ${scenario.type} breach with ${scenario.affectedUsers} affected users`,
      affectedUsers: testUsers,
      affectedData: ['test_data'],
      detectionMethod: 'test_scenario',
      remediation: 'Test remediation steps',
    }

    // Run the test scenario
    const breachId = await reportBreach(breachDetails)

    // Log test execution
    await recordTestExecution(breachId, scenario)

    return breachId
  } catch (error) {
    logger.error('Failed to run test scenario:', error)
    throw error
  }
}

async function recordTestExecution(
  breachId: string,
  scenario: unknown,
): Promise<void> {
  const testRecord = {
    breachId,
    scenario,
    timestamp: Date.now(),
    result: 'completed',
  }

  await redis.set(
    `${BREACH_KEY_PREFIX}test:${breachId}`,
    JSON.stringify(testRecord),
    'EX',
    DOCUMENTATION_RETENTION,
  )
}

export async function updateMetrics(breach: BreachDetails): Promise<void> {
  try {
    const date = new Date(breach.timestamp)
    const monthKey = `${METRICS_KEY_PREFIX}${date.getFullYear()}-${date.getMonth() + 1}`

    const metrics = {
      totalBreaches: 1,
      byType: { [breach.type]: 1 },
      bySeverity: { [breach.severity]: 1 },
      totalAffectedUsers: breach.affectedUsers.length,
      averageNotificationTime:
        await calculateAverageNotificationTime(breach),
      notificationEffectiveness:
        await calculateNotificationEffectiveness(breach),
    }

    // Update monthly metrics
    await redis.hset(monthKey, {
      ...metrics,
      lastUpdated: Date.now(),
    })

    // Set retention period
    await redis.expire(monthKey, DOCUMENTATION_RETENTION)
  } catch (error) {
    logger.error('Failed to update metrics:', error)
  }
}

async function calculateAverageNotificationTime(
  breach: BreachDetails,
): Promise<number> {
  const breachData = await getBreachStatus(breach.id)
  if (!breachData || breachData.notificationStatus !== 'completed') {
    return 0
  }

  // Calculate time from detection to completion
  return Date.now() - breach.timestamp
}

async function calculateNotificationEffectiveness(
  breach: BreachDetails,
): Promise<number> {
  const totalNotifications = breach.affectedUsers.length
  const deliveredNotifications = await countDeliveredNotifications()

  return totalNotifications > 0
    ? deliveredNotifications / totalNotifications
    : 0
}

async function countDeliveredNotifications(): Promise<number> {
  // Implementation would track email delivery status
  return 0 // Placeholder
}

<<<<<<< HEAD
export async function getTrainingMaterials(): Promise<unknown> {
=======
export async function getTrainingMaterials(): Promise<TrainingMaterials> {
>>>>>>> 34d118a2
  try {
    const materials = {
      procedures: {
        title: 'Breach Notification Procedures',
        content: await getBreachProcedures(),
        lastUpdated: Date.now(),
      },
      guidelines: {
        title: 'HIPAA Compliance Guidelines',
        content: await getHIPAAGuidelines(),
        lastUpdated: Date.now(),
      },
      templates: {
        title: 'Notification Templates',
        content: await getNotificationTemplates(),
        lastUpdated: Date.now(),
      },
    }

    // Store training materials with retention period
    await redis.set(
      `${TRAINING_KEY_PREFIX}current`,
      JSON.stringify(materials),
      'EX',
      DOCUMENTATION_RETENTION,
    )

    return materials
  } catch (error) {
    logger.error('Failed to get training materials:', error)
    throw error
  }
}

async function getBreachProcedures(): Promise<string> {
  return `
1. Immediate Response
   - Assess breach severity and scope
   - Identify affected users and data
   - Document initial findings

2. Notification Process
   - Prepare notifications for affected users
   - Determine if authority notification is required
   - Send notifications within required timeframes

3. Documentation Requirements
   - Record all breach details
   - Maintain notification records
   - Track remediation efforts

4. Follow-up Actions
   - Monitor for additional impacts
   - Update security measures
   - Review and update procedures
  `.trim()
}

async function getHIPAAGuidelines(): Promise<string> {
  return `
HIPAA Breach Notification Requirements:

1. Timing Requirements
   - 60 days for breaches affecting 500+ individuals
   - Annual report for smaller breaches

2. Content Requirements
   - Description of breach
   - Types of information involved
   - Steps individuals should take
   - What the organization is doing
   - Contact information

3. Documentation
   - Maintain records for 6 years
   - Include all notifications sent
   - Record notification methods used
  `.trim()
}

async function getNotificationTemplates(): Promise<string> {
  return `
1. User Notification Template
2. Authority Notification Template
3. Internal Stakeholder Template
4. Media Notification Template (if required)
  `.trim()
}<|MERGE_RESOLUTION|>--- conflicted
+++ resolved
@@ -215,11 +215,7 @@
         return
       }
 
-<<<<<<< HEAD
-      // Encrypt notification details using FHE (currently not used)
-=======
       // Encrypt notification details using FHE (not used in this context)
->>>>>>> 34d118a2
       await fheService.encrypt(
         JSON.stringify({
           breachId: breach.id,
@@ -231,11 +227,7 @@
       await sendEmail({
         to: user.email,
         subject: template.subject,
-<<<<<<< HEAD
-        textContent: template.body.replace('[User]', user.name || 'Valued User'),
-=======
         textContent: template.textContent.replace('[User]', user.name || 'Valued User'),
->>>>>>> 34d118a2
       })
     } catch (error) {
       logger.error('Failed to notify user:', {
@@ -465,15 +457,10 @@
   return 0 // Placeholder
 }
 
-<<<<<<< HEAD
-export async function getTrainingMaterials(): Promise<unknown> {
-=======
 export async function getTrainingMaterials(): Promise<TrainingMaterials> {
->>>>>>> 34d118a2
   try {
     const materials = {
       procedures: {
-        title: 'Breach Notification Procedures',
         content: await getBreachProcedures(),
         lastUpdated: Date.now(),
       },
