--- conflicted
+++ resolved
@@ -9,7 +9,6 @@
   readonly PUBLIC_SUPABASE_URL: string
   readonly PUBLIC_SUPABASE_ANON_KEY: string
   readonly SUPABASE_SERVICE_ROLE_KEY: string
-<<<<<<< HEAD
   readonly SSR: boolean
   
   // Bias Detection Environment Variables
@@ -32,9 +31,6 @@
   readonly BIAS_METRICS_RETENTION_DAYS?: string
   readonly BIAS_DASHBOARD_REFRESH_RATE?: string
   readonly BIAS_ENABLE_REAL_TIME_MONITORING?: string
-=======
-  // Add other env variables as needed
->>>>>>> c9a6a649
 }
 
 interface ImportMeta {
