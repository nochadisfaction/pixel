---
import { Button } from '@/components/ui/button'
import { Input } from '@/components/ui/input'
import { Label } from '@/components/ui/label'
import { Slider } from '@/components/ui/slider'
import { Switch } from '@/components/ui/switch'

import {
  Select,
  SelectContent,
  SelectItem,
  SelectTrigger,
  SelectValue,
} from '@/components/ui/select'
import { Checkbox } from '@/components/ui/Checkbox'
import { IconFilter, IconX } from '@/components/ui/icons'

import { cn } from '@/lib/utils'

export interface AdvancedFilterOptions {
  // Time filters
  timeRange?: {
    startDate?: Date
    endDate?: Date
    presetRange?: 'day' | 'week' | 'month' | 'quarter' | 'year' | 'custom'
  }

  // Emotion filters
  emotions?: {
    types?: string[]
    minIntensity?: number
    maxIntensity?: number
    dimensionalRanges?: {
      valence?: [number, number]
      arousal?: [number, number]
      dominance?: [number, number]
    }
  }

  // Pattern filters
  patterns?: {
    types?: string[]
    minStrength?: number
    minConfidence?: number
    categories?: string[]
  }

  // Visualization filters
  visualization?: {
    groupBy?: 'session' | 'day' | 'week' | 'month'
    smoothing?: number
    showRawData?: boolean
    showTrendlines?: boolean
    showConfidenceIntervals?: boolean
    showAnnotations?: boolean
  }

  // Additional metadata filters
  metadata?: Record<string, any>
}

interface Props {
  options?: AdvancedFilterOptions
  availableEmotionTypes?: string[]
  availablePatternTypes?: string[]
  availablePatternCategories?: string[]
  className?: string
  compact?: boolean
}

const {
  availableEmotionTypes = [],
  availablePatternTypes = [],
  availablePatternCategories = [],
  className = '',
  compact = false,
} = Astro.props
---

<div
  class={cn(
    'bg-card border rounded-md shadow-sm overflow-hidden',
    compact ? 'p-2' : 'p-4',
    className,
  )}
  id="advanced-filtering-component"
>
  <div class="space-y-4">
    <!-- Tab Navigation -->
    <div class="flex border-b">
      <button
        class="tab-button px-3 py-2 border-b-2 border-primary"
        data-tab="time"
      >
        Time Range
      </button>
      <button
        class="tab-button px-3 py-2 border-b-2 border-transparent"
        data-tab="emotions"
      >
        Emotions
      </button>
      <button
        class="tab-button px-3 py-2 border-b-2 border-transparent"
        data-tab="patterns"
      >
        Patterns
      </button>
      <button
        class="tab-button px-3 py-2 border-b-2 border-transparent"
        data-tab="visualization"
      >
        Visualization
      </button>
    </div>

    <!-- Filter Sections -->
    <div id="filter-sections">
      <!-- Time Filters -->
      <div class="filter-section space-y-4" data-section="time">
        <div class="space-y-2">
          <Label>Time Range</Label>
          <Select>
            <SelectTrigger className="w-full">
              <SelectValue />
            </SelectTrigger>
            <SelectContent>
              <SelectItem value="day">Last 24 hours</SelectItem>
              <SelectItem value="week">Last 7 days</SelectItem>
              <SelectItem value="month">Last 30 days</SelectItem>
              <SelectItem value="quarter">Last 90 days</SelectItem>
              <SelectItem value="year">Last 365 days</SelectItem>
              <SelectItem value="custom">Custom range</SelectItem>
            </SelectContent>
          </Select>
        </div>

        <div id="custom-date-range" class="grid grid-cols-2 gap-4 hidden">
          <div class="space-y-2">
            <Label htmlFor="start-date">Start Date</Label>
            <Input id="start-date" type="date" />
          </div>
          <div class="space-y-2">
            <Label htmlFor="end-date">End Date</Label>
            <Input id="end-date" type="date" />
          </div>
        </div>
      </div>

      <!-- Emotions Filters -->
      <div class="filter-section space-y-4 hidden" data-section="emotions">
        <div class="space-y-2">
          <Label>Emotion Types</Label>
          <div class="grid grid-cols-2 sm:grid-cols-3 gap-2 mt-1">
            {
              availableEmotionTypes.map((type: string) => (
                <div class="flex items-center space-x-2">
                  <Checkbox
                    id={`emotion-${type}`}
                    value={type}
                    className="emotion-type-checkbox"
                  />
                  <Label htmlFor={`emotion-${type}`} className="cursor-pointer">
                    {type}
                  </Label>
                </div>
              ))
            }
          </div>
        </div>

        <div class="space-y-2">
          <div class="flex justify-between">
            <Label>Intensity Range</Label>
            <span class="text-xs text-gray-500" id="intensity-range-display">
              0.0 - 1.0
            </span>
          </div>
          <div class="pt-2 px-2">
            <Slider
              id="intensity-range-slider"
              data-min="0"
              data-max="1"
              data-start="0"
              data-end="1"
            />
          </div>
        </div>

        <div class="space-y-2">
          <Label>Dimensional Ranges</Label>

          <div class="p-2 border rounded-md space-y-3">
            <div class="space-y-1">
              <div class="flex justify-between">
                <Label>Valence (Negative - Positive)</Label>
                <span class="text-xs text-gray-500" id="valence-range-display">
                  -1.0 - 1.0
                </span>
              </div>
              <div class="pt-1 px-2">
                <Slider
                  id="valence-range-slider"
                  data-min="-1"
                  data-max="1"
                  data-start="-1"
                  data-end="1"
                />
              </div>
            </div>

            <div class="space-y-1">
              <div class="flex justify-between">
                <Label>Arousal (Calm - Excited)</Label>
                <span class="text-xs text-gray-500" id="arousal-range-display">
                  -1.0 - 1.0
                </span>
              </div>
              <div class="pt-1 px-2">
                <Slider
                  id="arousal-range-slider"
                  data-min="-1"
                  data-max="1"
                  data-start="-1"
                  data-end="1"
                />
              </div>
            </div>

            <div class="space-y-1">
              <div class="flex justify-between">
                <Label>Dominance (Submissive - Dominant)</Label>
                <span
                  class="text-xs text-gray-500"
                  id="dominance-range-display"
                >
                  -1.0 - 1.0
                </span>
              </div>
              <div class="pt-1 px-2">
                <Slider
                  id="dominance-range-slider"
                  data-min="-1"
                  data-max="1"
                  data-start="-1"
                  data-end="1"
                />
              </div>
            </div>
          </div>
        </div>
      </div>

      <!-- Patterns Filters -->
      <div class="filter-section space-y-4 hidden" data-section="patterns">
        <div class="space-y-2">
          <Label>Pattern Types</Label>
          <div class="grid grid-cols-1 sm:grid-cols-2 gap-2 mt-1">
            {
              availablePatternTypes.map((type: string) => (
                <div class="flex items-center space-x-2">
                  <Checkbox
                    id={`pattern-${type}`}
                    value={type}
                    className="pattern-type-checkbox"
                  />
                  <Label htmlFor={`pattern-${type}`} className="cursor-pointer">
                    {type}
                  </Label>
                </div>
              ))
            }
          </div>
        </div>

        <div class="space-y-2">
          <div class="flex justify-between">
            <Label>Minimum Strength</Label>
            <span class="text-xs text-gray-500" id="strength-display">
              0.0
            </span>
          </div>
          <div class="pt-2 px-2">
            <Slider
              id="strength-slider"
              data-min="0"
              data-max="1"
              data-value="0"
            />
          </div>
        </div>

        <div class="space-y-2">
          <div class="flex justify-between">
            <Label>Minimum Confidence</Label>
            <span class="text-xs text-gray-500" id="confidence-display">
              0.0
            </span>
          </div>
          <div class="pt-2 px-2">
            <Slider
              id="confidence-slider"
              data-min="0"
              data-max="1"
              data-value="0"
            />
          </div>
        </div>

        <div class="space-y-2">
          <Label>Pattern Categories</Label>
          <div class="grid grid-cols-1 sm:grid-cols-2 gap-2 mt-1">
            {
              availablePatternCategories.map((category: string) => (
                <div class="flex items-center space-x-2">
                  <Checkbox
                    id={`category-${category}`}
                    value={category}
                    className="pattern-category-checkbox"
                  />
                  <Label
                    htmlFor={`category-${category}`}
                    className="cursor-pointer"
                  >
                    {category}
                  </Label>
                </div>
              ))
            }
          </div>
        </div>
      </div>

      <!-- Visualization Filters -->
      <div class="filter-section space-y-4 hidden" data-section="visualization">
        <div class="space-y-2">
          <Label>Group By</Label>
          <Select>
            <SelectTrigger className="w-full">
              <SelectValue />
            </SelectTrigger>
            <SelectContent>
              <SelectItem value="session">Session</SelectItem>
              <SelectItem value="day">Day</SelectItem>
              <SelectItem value="week">Week</SelectItem>
              <SelectItem value="month">Month</SelectItem>
            </SelectContent>
          </Select>
        </div>

        <div class="space-y-2">
          <div class="flex justify-between">
            <Label>Smoothing</Label>
            <span class="text-xs text-gray-500" id="smoothing-display">
              0
            </span>
          </div>
          <div class="pt-2 px-2">
            <Slider
              id="smoothing-slider"
              data-min="0"
              data-max="10"
              data-value="0"
              data-step="1"
            />
          </div>
        </div>

        <div class="space-y-4">
          <div class="flex items-center justify-between">
            <Label htmlFor="show-raw-data">Show Raw Data</Label>
            <Switch id="show-raw-data" />
          </div>

          <div class="flex items-center justify-between">
            <Label htmlFor="show-trendlines">Show Trendlines</Label>
            <Switch id="show-trendlines" />
          </div>

          <div class="flex items-center justify-between">
            <Label htmlFor="show-confidence-intervals"
              >Show Confidence Intervals</Label
            >
            <Switch id="show-confidence-intervals" />
          </div>

          <div class="flex items-center justify-between">
            <Label htmlFor="show-annotations">Show Annotations</Label>
            <Switch id="show-annotations" />
          </div>
        </div>
      </div>
    </div>

    <!-- Action Buttons -->
    <div class="flex justify-between pt-2">
      <Button variant="outline" size="sm" id="reset-filters">
        <IconX className="mr-1 h-4 w-4" />
        Reset
      </Button>
      <Button id="apply-filters">
        <IconFilter className="mr-1 h-4 w-4" />
        Apply Filters
      </Button>
    </div>
  </div>
</div>

<script>
  // We need to initialize the component when it loads
  document.addEventListener('DOMContentLoaded', initializeAdvancedFiltering)

  function initializeAdvancedFiltering() {
    const component = document.getElementById('advanced-filtering-component')
    if (!component) return

    // Properly typed options object to track the current filter state
    const options: {
      timeRange: {
        startDate?: Date
        endDate?: Date
        presetRange?: string
      }
      emotions: {
        types?: string[]
        minIntensity?: number | undefined
        maxIntensity?: number | undefined
        dimensionalRanges?: {
          valence?: [number, number]
          arousal?: [number, number]
          dominance?: [number, number]
        }
      }
      patterns: {
        types?: string[]
        minStrength?: number
        minConfidence?: number
        categories?: string[]
      }
      visualization: {
        groupBy?: string
        smoothing?: number
        showRawData?: boolean
        showTrendlines?: boolean
        showConfidenceIntervals?: boolean
        showAnnotations?: boolean
      }
    } = {
      timeRange: {},
      emotions: {
        dimensionalRanges: {},
      },
      patterns: {},
      visualization: {},
    }

    // Elements
    const tabButtons = component.querySelectorAll('.tab-button')
    const filterSections = component.querySelectorAll('.filter-section')
    const timeRangeSelect = component.querySelector(
      '#time-range-select',
    ) as HTMLElement
    const customDateRange = component.querySelector(
      '#custom-date-range',
    ) as HTMLElement
    const startDateInput = component.querySelector(
      '#start-date',
    ) as HTMLInputElement
    const endDateInput = component.querySelector(
      '#end-date',
    ) as HTMLInputElement
    const emotionTypeCheckboxes = component.querySelectorAll(
      '.emotion-type-checkbox',
    )
    const intensityRangeSlider = component.querySelector(
      '#intensity-range-slider',
    ) as HTMLElement
    const intensityRangeDisplay = component.querySelector(
      '#intensity-range-display',
    ) as HTMLElement
    const valenceRangeSlider = component.querySelector(
      '#valence-range-slider',
    ) as HTMLElement
    const valenceRangeDisplay = component.querySelector(
      '#valence-range-display',
    ) as HTMLElement
    const arousalRangeSlider = component.querySelector(
      '#arousal-range-slider',
    ) as HTMLElement
    const arousalRangeDisplay = component.querySelector(
      '#arousal-range-display',
    ) as HTMLElement
    const dominanceRangeSlider = component.querySelector(
      '#dominance-range-slider',
    ) as HTMLElement
    const dominanceRangeDisplay = component.querySelector(
      '#dominance-range-display',
    ) as HTMLElement
    const patternTypeCheckboxes = component.querySelectorAll(
      '.pattern-type-checkbox',
    )
    const strengthSlider = component.querySelector(
      '#strength-slider',
    ) as HTMLElement
    const strengthDisplay = component.querySelector(
      '#strength-display',
    ) as HTMLElement
    const confidenceSlider = component.querySelector(
      '#confidence-slider',
    ) as HTMLElement
    const confidenceDisplay = component.querySelector(
      '#confidence-display',
    ) as HTMLElement
    const patternCategoryCheckboxes = component.querySelectorAll(
      '.pattern-category-checkbox',
    )
    const groupBySelect = component.querySelector(
      '#group-by-select',
    ) as HTMLElement
    const smoothingSlider = component.querySelector(
      '#smoothing-slider',
    ) as HTMLElement
    const smoothingDisplay = component.querySelector(
      '#smoothing-display',
    ) as HTMLElement
    const showRawDataSwitch = component.querySelector(
      '#show-raw-data',
    ) as HTMLElement
    const showTrendlinesSwitch = component.querySelector(
      '#show-trendlines',
    ) as HTMLElement
    const showConfidenceIntervalsSwitch = component.querySelector(
      '#show-confidence-intervals',
    ) as HTMLElement
    const showAnnotationsSwitch = component.querySelector(
      '#show-annotations',
    ) as HTMLElement
    const resetButton = component.querySelector(
      '#reset-filters',
    ) as HTMLButtonElement
    const applyButton = component.querySelector(
      '#apply-filters',
    ) as HTMLButtonElement

    // Tab switching
    tabButtons.forEach((button) => {
      button.addEventListener('click', () => {
        const tab = button.getAttribute('data-tab')

        // Update active tab button
        tabButtons.forEach((btn) => {
          btn.classList.remove('border-primary')
          btn.classList.add('border-transparent')
        })
        button.classList.remove('border-transparent')
        button.classList.add('border-primary')

        // Show active section
        filterSections.forEach((section) => {
          if (section.getAttribute('data-section') === tab) {
            section.classList.remove('hidden')
          } else {
            section.classList.add('hidden')
          }
        })
      })
    })

    // Time range select
    if (timeRangeSelect) {
      ;(timeRangeSelect as any).addEventListener(
        'valueChange',
        (e: { detail: string }) => {
          const value = e.detail
          options.timeRange.presetRange = value

          if (value === 'custom') {
            customDateRange.classList.remove('hidden')
          } else {
            customDateRange.classList.add('hidden')

            // Calculate dates based on preset
            const today = new Date()
            let startDate: Date | undefined

            switch (value) {
              case 'day':
                startDate = new Date(today)
                startDate.setDate(today.getDate() - 1)
                break
              case 'week':
                startDate = new Date(today)
                startDate.setDate(today.getDate() - 7)
                break
              case 'month':
                startDate = new Date(today)
                startDate.setMonth(today.getMonth() - 1)
                break
              case 'quarter':
                startDate = new Date(today)
                startDate.setMonth(today.getMonth() - 3)
                break
              case 'year':
                startDate = new Date(today)
                startDate.setFullYear(today.getFullYear() - 1)
                break
            }

            if (startDate) {
              options.timeRange.startDate = startDate
              options.timeRange.endDate = today
            }
          }
        },
      )
    }

    // Date inputs
    startDateInput?.addEventListener('change', () => {
      options.timeRange.startDate = startDateInput.valueAsDate ?? undefined
    })

    endDateInput?.addEventListener('change', () => {
      options.timeRange.endDate = endDateInput.valueAsDate ?? undefined
    })

    // Initialize sliders
    initializeSlider(
      intensityRangeSlider,
      intensityRangeDisplay, // display is still used here for textContent
      (values) => {
        if (values.length === 2) {
          const [min, max] = values
          options.emotions.minIntensity = min
          options.emotions.maxIntensity = max
          if (intensityRangeDisplay) intensityRangeDisplay.textContent = `${min.toFixed(1)} - ${max.toFixed(1)}`
        }
      },
<<<<<<< HEAD
=======
      // 1, // precision removed
>>>>>>> c0cd7c46
    )

    initializeSlider(
      valenceRangeSlider,
      valenceRangeDisplay, // display is still used here for textContent
      (values) => {
        if (values.length === 2) {
          const [min, max] = values
          if (!options.emotions.dimensionalRanges) {
            options.emotions.dimensionalRanges = {}
          }
          options.emotions.dimensionalRanges.valence = [min, max]
          if (valenceRangeDisplay) valenceRangeDisplay.textContent = `${min.toFixed(1)} - ${max.toFixed(1)}`
        }
      },
<<<<<<< HEAD
=======
      // 1, // precision removed
>>>>>>> c0cd7c46
    )

    initializeSlider(
      arousalRangeSlider,
      arousalRangeDisplay, // display is still used here for textContent
      (values) => {
        if (values.length === 2) {
          const [min, max] = values
          if (!options.emotions.dimensionalRanges) {
            options.emotions.dimensionalRanges = {}
          }
          options.emotions.dimensionalRanges.arousal = [min, max]
          if (arousalRangeDisplay) arousalRangeDisplay.textContent = `${min.toFixed(1)} - ${max.toFixed(1)}`
        }
      },
<<<<<<< HEAD
=======
      // 1, // precision removed
>>>>>>> c0cd7c46
    )

    initializeSlider(
      dominanceRangeSlider,
      dominanceRangeDisplay, // display is still used here for textContent
      (values) => {
        if (values.length === 2) {
          const [min, max] = values
          if (!options.emotions.dimensionalRanges) {
            options.emotions.dimensionalRanges = {}
          }
          options.emotions.dimensionalRanges.dominance = [min, max]
          if (dominanceRangeDisplay) dominanceRangeDisplay.textContent = `${min.toFixed(1)} - ${max.toFixed(1)}`
        }
      },
<<<<<<< HEAD
=======
      // 1, // precision removed
>>>>>>> c0cd7c46
    )

    initializeSlider(
      strengthSlider,
      strengthDisplay, // display is still used here for textContent
      (values) => {
        if (values.length === 1) {
          const [value] = values
          options.patterns.minStrength = value
          if (strengthDisplay) strengthDisplay.textContent = value.toFixed(1)
        }
      },
      // 1, // precision removed
      true,
    )

    initializeSlider(
      confidenceSlider,
      confidenceDisplay, // display is still used here for textContent
      (values) => {
        if (values.length === 1) {
          const [value] = values
          options.patterns.minConfidence = value
          if (confidenceDisplay) confidenceDisplay.textContent = value.toFixed(1)
        }
      },
      // 1, // precision removed
      true,
    )

    initializeSlider(
      smoothingSlider,
      smoothingDisplay, // display is still used here for textContent
      (values) => {
        if (values.length === 1) {
          const [value] = values
          options.visualization.smoothing = value
          if (smoothingDisplay) smoothingDisplay.textContent = String(value)
        }
      },
      // 0, // precision removed
      true,
    )

    // Initialize checkbox collections
    emotionTypeCheckboxes.forEach((checkbox) => {
      checkbox.addEventListener('change', (e) => {
        const target = e.target as HTMLInputElement
        updateCheckboxArray(target, 'emotions', 'types')
      })
    })

    patternTypeCheckboxes.forEach((checkbox) => {
      checkbox.addEventListener('change', (e) => {
        const target = e.target as HTMLInputElement
        updateCheckboxArray(target, 'patterns', 'types')
      })
    })

    patternCategoryCheckboxes.forEach((checkbox) => {
      checkbox.addEventListener('change', (e) => {
        const target = e.target as HTMLInputElement
        updateCheckboxArray(target, 'patterns', 'categories')
      })
    })

    // Initialize switches
    initializeSwitch(showRawDataSwitch, (checked: boolean) => {
      options.visualization.showRawData = checked
    })

    initializeSwitch(showTrendlinesSwitch, (checked: boolean) => {
      options.visualization.showTrendlines = checked
    })

    initializeSwitch(showConfidenceIntervalsSwitch, (checked: boolean) => {
      options.visualization.showConfidenceIntervals = checked
    })

    initializeSwitch(showAnnotationsSwitch, (checked: boolean) => {
      options.visualization.showAnnotations = checked
    })

    // Group by select
    if (groupBySelect) {
      ;(groupBySelect as any).addEventListener(
        'valueChange',
        (e: { detail: string }) => {
          options.visualization.groupBy = e.detail
        },
      )
    }

    // Reset button
    resetButton?.addEventListener('click', () => {
      // Reset the options object
      options.timeRange = {}
      options.emotions = { dimensionalRanges: {} }
      options.patterns = {}
      options.visualization = {}

      // Reset UI elements
      // This would require resetting all the UI elements to their default state
      // For brevity, we're not implementing the full reset here

      // Dispatch change event
      dispatchOptionsChange(options)
    })

    // Apply button
    applyButton?.addEventListener('click', () => {
      dispatchApplyEvent()
    })

    // Helper for slider initialization
    function initializeSlider(
      slider: HTMLElement | null,
      _display: HTMLElement | null, // Marked as unused, but kept for signature clarity if needed later
      onChange: (values: number[]) => void,
<<<<<<< HEAD
=======
      // precision = 1, // Parameter removed
>>>>>>> c0cd7c46
      singleValue = false,
    ) {
      if (!slider) return

      
      
      

      let initialValues: number[]
      if (singleValue) {
        const value = parseFloat(slider.getAttribute('data-value') || '0')
        initialValues = [value]
      } else {
        const start = parseFloat(slider.getAttribute('data-start') || '0')
        const end = parseFloat(slider.getAttribute('data-end') || '1')
        initialValues = [start, end]
      }

      // Initialize slider with values
      // Note: This is a placeholder for the actual slider initialization
      // which would depend on the slider component's API

      // For demonstration, we'll just simulate the change event
      onChange(initialValues)

      // Add event listener for value changes
      slider.addEventListener('sliderValueChange', (e: any) => {
        onChange(e.detail.values)
      })
    }

    // Helper for switch initialization
    function initializeSwitch(
      switchEl: HTMLElement | null,
      onChange: (checked: boolean) => void,
    ) {
      if (!switchEl) return

      // Initialize with default state
      onChange(false)

      // Add event listener for changes
      switchEl.addEventListener('checkedChange', (e: any) => {
        onChange(e.detail)
      })
    }

    // Helper for checkbox array updates
    function updateCheckboxArray(
      checkbox: HTMLInputElement,
      category: 'emotions' | 'patterns' | 'visualization' | 'timeRange',
      key: string,
    ) {
      const value = checkbox.value
      const checked = checkbox.checked

      // Ensure the property exists and is an array
      if (!options[category][key as keyof (typeof options)[typeof category]]) {
        ;(options[category] as any)[key] = [] as string[]
      }

      const values = (options[category] as any)[key] as string[]

      if (checked) {
        // Add to array if not already present
        if (!values.includes(value)) {
          values.push(value)
        }
      } else {
        // Remove from array
        ;(options[category] as any)[key] = values.filter(
          (item) => item !== value,
        )
      }

      // Dispatch change event
      dispatchOptionsChange(options)
    }

    // Dispatch options change event
    function dispatchOptionsChange(filterOptions: typeof options) {
      if (!component) return

      const event = new CustomEvent('advancedFilterOptionsChange', {
        detail: { options: filterOptions },
        bubbles: true,
      })
      component.dispatchEvent(event)
    }

    // Dispatch apply event
    function dispatchApplyEvent() {
      if (!component) return

      const event = new CustomEvent('advancedFilterApply', {
        bubbles: true,
      })
      component.dispatchEvent(event)
    }
  }
</script>

<style>
  /* Any component-specific styles can go here */
  .filter-section {
    transition: all 0.2s ease-in-out;
  }

  .tab-button {
    transition: all 0.2s ease-in-out;
  }

  .tab-button:hover {
    background-color: rgba(0, 0, 0, 0.05);
  }
</style><|MERGE_RESOLUTION|>--- conflicted
+++ resolved
@@ -311,6 +311,7 @@
           <Label>Pattern Categories</Label>
           <div class="grid grid-cols-1 sm:grid-cols-2 gap-2 mt-1">
             {
+              availablePatternCategories.map((category: string) => (
               availablePatternCategories.map((category: string) => (
                 <div class="flex items-center space-x-2">
                   <Checkbox
@@ -636,10 +637,6 @@
           if (intensityRangeDisplay) intensityRangeDisplay.textContent = `${min.toFixed(1)} - ${max.toFixed(1)}`
         }
       },
-<<<<<<< HEAD
-=======
-      // 1, // precision removed
->>>>>>> c0cd7c46
     )
 
     initializeSlider(
@@ -655,10 +652,6 @@
           if (valenceRangeDisplay) valenceRangeDisplay.textContent = `${min.toFixed(1)} - ${max.toFixed(1)}`
         }
       },
-<<<<<<< HEAD
-=======
-      // 1, // precision removed
->>>>>>> c0cd7c46
     )
 
     initializeSlider(
@@ -674,10 +667,6 @@
           if (arousalRangeDisplay) arousalRangeDisplay.textContent = `${min.toFixed(1)} - ${max.toFixed(1)}`
         }
       },
-<<<<<<< HEAD
-=======
-      // 1, // precision removed
->>>>>>> c0cd7c46
     )
 
     initializeSlider(
@@ -693,10 +682,6 @@
           if (dominanceRangeDisplay) dominanceRangeDisplay.textContent = `${min.toFixed(1)} - ${max.toFixed(1)}`
         }
       },
-<<<<<<< HEAD
-=======
-      // 1, // precision removed
->>>>>>> c0cd7c46
     )
 
     initializeSlider(
@@ -816,10 +801,6 @@
       slider: HTMLElement | null,
       _display: HTMLElement | null, // Marked as unused, but kept for signature clarity if needed later
       onChange: (values: number[]) => void,
-<<<<<<< HEAD
-=======
-      // precision = 1, // Parameter removed
->>>>>>> c0cd7c46
       singleValue = false,
     ) {
       if (!slider) return
