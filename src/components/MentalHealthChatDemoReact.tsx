--- conflicted
+++ resolved
@@ -1,11 +1,5 @@
 'use client'
 
-<<<<<<< HEAD
-import MentalHealthChatDemo from './MentalHealthChatDemo'
-
-export default function MentalHealthChatDemoReact() {
-  return <MentalHealthChatDemo />
-=======
 import { useState, useEffect } from 'react'
 import { Card, CardContent } from '@/components/ui/card'
 import { Input } from '@/components/ui/input'
@@ -441,5 +435,4 @@
       )}
     </div>
   )
->>>>>>> 34d118a2
 }