--- conflicted
+++ resolved
@@ -230,19 +230,11 @@
 
             <div className="grid grid-cols-1 md:grid-cols-2 gap-6">
               <div>
-<<<<<<< HEAD
-                <label htmlFor="backupFrequency" className="block text-sm font-medium mb-2">
-                  Backup Frequency
-                </label>
-                <Select value={frequency} onValueChange={setFrequency}>
-                  <SelectTrigger id="backupFrequency">
-=======
                 <label htmlFor="backup-frequency" className="block text-sm font-medium mb-2">
                   Backup Frequency
                 </label>
                 <Select value={frequency} onValueChange={setFrequency}>
                   <SelectTrigger id="backup-frequency">
->>>>>>> df362a0b
                     <SelectValue placeholder="Select frequency" />
                   </SelectTrigger>
                   <SelectContent>
@@ -255,19 +247,11 @@
               </div>
 
               <div>
-<<<<<<< HEAD
-                <label htmlFor="retentionPeriod" className="block text-sm font-medium mb-2">
-                  Retention Period (Days)
-                </label>
-                <Select value={retention} onValueChange={setRetention}>
-                  <SelectTrigger id="retentionPeriod">
-=======
                 <label htmlFor="retention-period" className="block text-sm font-medium mb-2">
                   Retention Period (Days)
                 </label>
                 <Select value={retention} onValueChange={setRetention}>
                   <SelectTrigger id="retention-period">
->>>>>>> df362a0b
                     <SelectValue placeholder="Select retention period" />
                   </SelectTrigger>
                   <SelectContent>
