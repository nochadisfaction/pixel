// Module Loader for Three.js components
;(function () {
  // Check if modules are supported
  const supportsModules = 'noModule' in document.createElement('script')

  // Create a module preloader for Three.js
  const preloadThreeModule = function() {
    // Skip if not supported
<<<<<<< HEAD
    if (!supportsModules) {
      return;
    }
    
=======
    if (!supportsModules) return

>>>>>>> 0a140f46
    // Only preload if we have a component that needs it
    const hasGlobe = document.getElementById('globe-container')
    const hasPlum = document.querySelector('bg-plum')

    if (hasGlobe || hasPlum) {
      // Create a preload link for Three.js
      const preloadLink = document.createElement('link')
      preloadLink.rel = 'modulepreload'
      preloadLink.href = '/_astro/three.module.js'
      document.head.appendChild(preloadLink)

      // Also preload the custom modules
      if (hasGlobe) {
        const globeModule = document.createElement('link')
        globeModule.rel = 'modulepreload'
        globeModule.href =
          '/_astro/SpinningGlobe.astro_astro_type_script_index_0.js'
        document.head.appendChild(globeModule)
      }
    }
  }

  // Initialize when DOM is ready
  if (document.readyState === 'loading') {
    document.addEventListener('DOMContentLoaded', preloadThreeModule)
  } else {
    preloadThreeModule()
  }
})()<|MERGE_RESOLUTION|>--- conflicted
+++ resolved
@@ -6,15 +6,11 @@
   // Create a module preloader for Three.js
   const preloadThreeModule = function() {
     // Skip if not supported
-<<<<<<< HEAD
+    
     if (!supportsModules) {
       return;
     }
     
-=======
-    if (!supportsModules) return
-
->>>>>>> 0a140f46
     // Only preload if we have a component that needs it
     const hasGlobe = document.getElementById('globe-container')
     const hasPlum = document.querySelector('bg-plum')
