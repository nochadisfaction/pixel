--- conflicted
+++ resolved
@@ -13,13 +13,8 @@
     "noEmit": true,
     "sourceMap": false,
     "removeComments": true,
-<<<<<<< HEAD
-    "incremental": true,
-    "tsBuildInfoFile": ".tsbuildinfo",
-=======
     "incremental": false,
     "downlevelIteration": true,
->>>>>>> c9a6a649
     "strict": true,
     "noImplicitAny": true,
     "verbatimModuleSyntax": true,
@@ -36,13 +31,7 @@
     "allowSyntheticDefaultImports": true,
     "allowImportingTsExtensions": true,
     "allowUmdGlobalAccess": false,
-<<<<<<< HEAD
-    // Downlevel iteration for Map/Set compatibility
-    "downlevelIteration": true,
-    "types": ["astro/client", "node", "react", "react-dom", "vitest/globals"],
-=======
     "types": ["astro/client", "vite/client", "node", "react", "react-dom", "vitest/globals"],
->>>>>>> c9a6a649
     "typeRoots": ["./node_modules/@types", "./src/types", "./types"],
     "paths": {
       "@/*": ["src/*"],
