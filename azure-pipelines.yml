--- conflicted
+++ resolved
@@ -24,11 +24,7 @@
 variables:
   # Build Configuration
   buildConfiguration: Release
-<<<<<<< HEAD
   nodeVersion: 22.x
-=======
-  nodeVersion: 22
->>>>>>> 2229d11c
 
   # Azure Configuration
   azureSubscription: pixelated-service-connection
@@ -176,13 +172,9 @@
         displayName: Deploy Azure Infrastructure
         environment: 'azure-infrastructure'
         pool:
-<<<<<<< HEAD
           name: 'Default'  # Use your self-hosted agent pool
           demands:
             - az
-=======
-          name: Default  # or whatever your pool is called
->>>>>>> 2229d11c
         strategy:
           runOnce:
             deploy:
@@ -279,7 +271,6 @@
                     resourceGroupName: $(resourceGroupName)
                     appName: $(appServiceName)
                     slotName: $(deploymentSlot)
-<<<<<<< HEAD
                     imageName: $(containerRegistry)/$(imageName):$(Build.BuildId)
 
                 - task: AzureAppServiceSettings@1
@@ -312,13 +303,6 @@
                           "value": "false"
                         }
                       ]
-=======
-                    imageName: $(containerRegistry)/$(imageName):latest
-                    configurationStrings: |
-                      WEBSITES_PORT=8080
-                      NODE_ENV=$(environment)
-                      WEBSITES_ENABLE_APP_SERVICE_STORAGE=false
->>>>>>> 2229d11c
 
   # Post-Deployment Testing
   - stage: PostDeploymentTests
@@ -329,11 +313,7 @@
       - job: HealthCheck
         displayName: Health Check
         pool:
-<<<<<<< HEAD
           name: 'Default'  # Use your self-hosted agent pool
-=======
-          name: Default  # or whatever your pool is called
->>>>>>> 2229d11c
 
         steps:
           - script: |
